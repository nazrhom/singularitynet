--- conflicted
+++ resolved
@@ -42,14 +42,14 @@
     , wallet
     }
   runContract_ cfg $ do
-<<<<<<< HEAD
-    -- Bonded test
-    -- poolInfo <- createBondedPoolContract
+    -- initParams <- liftContractM "main: Cannot initiate bonded parameters"
+    --   testInitBondedParams
+    -- bondedParams <- createBondedPoolContract initParams
     -- -- sleep in order to wait for tx
     -- liftAff $ delay $ wrap $ toNumber 80_000
-    -- depositBondedPoolContract poolInfo
+    -- depositBondedPoolContract bondedParams
     -- liftAff $ delay $ wrap $ toNumber 80_000
-    -- closeBondedPoolContract poolInfo
+    -- closeBondedPoolContract bondedParams
 
     -- Unbonded test
     initParams <- liftContractM "main: Cannot initiate unbonded parameters"
@@ -59,24 +59,4 @@
     liftAff $ delay $ wrap $ toNumber 80_000
     depositUnbondedPoolContract unbondedParams
     liftAff $ delay $ wrap $ toNumber 80_000
-    closeUnbondedPoolContract unbondedParams
-=======
-    initParams <- liftContractM "main: Cannot initiate bonded parameters"
-      testInitBondedParams
-    bondedParams <- createBondedPoolContract initParams
-    -- sleep in order to wait for tx
-    liftAff $ delay $ wrap $ toNumber 80_000
-    depositBondedPoolContract bondedParams
-    liftAff $ delay $ wrap $ toNumber 80_000
-    closeBondedPoolContract bondedParams
-
--- -- Unbonded test
--- initParams <- liftContractM "main: Cannot initiate unbonded parameters"
---   testInitUnbondedParams
--- unbondedParams <- createUnbondedPoolContract initParams
--- -- sleep in order to wait for tx
--- liftAff $ delay $ wrap $ toNumber 80_000
--- depositUnbondedPoolContract unbondedParams
--- liftAff $ delay $ wrap $ toNumber 80_000
--- closeUnbondedPoolContract unbondedParams
->>>>>>> f9e9e645
+    closeUnbondedPoolContract unbondedParams