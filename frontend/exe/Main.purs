module Main (main) where

import Contract.Prelude

import ClosePool (closeBondedPoolContract)
import Contract.Address (NetworkId(TestnetId))
import Contract.Monad
  ( ConfigParams(ConfigParams)
  , LogLevel(Info)
  , defaultDatumCacheWsConfig
  , defaultOgmiosWsConfig
  , defaultServerConfig
  , defaultSlotConfig
  , launchAff_
  , liftContractM
  , mkContractConfig
  , runContract_
  )
import Contract.Wallet (mkNamiWalletAff)
import CreatePool (createBondedPoolContract)
import Data.Int (toNumber)
import DepositPool (depositBondedPoolContract)
import Effect.Aff (delay)
import Settings (testInitBondedParams)

-- import Settings (testInitUnbondedParams)
-- import UnbondedStaking.CloseUnbondedPool (closeUnbondedPoolContract)
-- import UnbondedStaking.CreateUnbondedPool (createUnbondedPoolContract)
-- import UnbondedStaking.DepositUnbondedPool (depositUnbondedPoolContract)

main :: Effect Unit
main = launchAff_ $ do
  wallet <- Just <$> mkNamiWalletAff
  cfg <- mkContractConfig $ ConfigParams
    { ogmiosConfig: defaultOgmiosWsConfig
    , datumCacheConfig: defaultDatumCacheWsConfig
    , ctlServerConfig: defaultServerConfig
    , networkId: TestnetId
    , slotConfig: defaultSlotConfig
    , logLevel: Info
    , extraConfig: {}
    , wallet
    }
  runContract_ cfg $ do
    initParams <- liftContractM "main: Cannot initiate bonded parameters"
      testInitBondedParams
    bondedParams <- createBondedPoolContract initParams
    -- sleep in order to wait for tx
    liftAff $ delay $ wrap $ toNumber 80_000
<<<<<<< HEAD
    depositPoolContract bondedParams
    liftAff $ delay $ wrap $ toNumber 80_000
    closePoolContract bondedParams
=======
    depositBondedPoolContract poolInfo
    liftAff $ delay $ wrap $ toNumber 80_000
    closeBondedPoolContract poolInfo
>>>>>>> 0638441d

-- -- Unbonded test
-- initParams <- liftContractM "main: Cannot initiate unbonded parameters"
--   testInitUnbondedParams
-- unbondedParams <- createUnbondedPoolContract initParams
-- -- sleep in order to wait for tx
-- liftAff $ delay $ wrap $ toNumber 80_000
-- depositUnbondedPoolContract unbondedParams
-- liftAff $ delay $ wrap $ toNumber 80_000
-- closeUnbondedPoolContract unbondedParams<|MERGE_RESOLUTION|>--- conflicted
+++ resolved
@@ -47,15 +47,9 @@
     bondedParams <- createBondedPoolContract initParams
     -- sleep in order to wait for tx
     liftAff $ delay $ wrap $ toNumber 80_000
-<<<<<<< HEAD
-    depositPoolContract bondedParams
+    depositBondedPoolContract bondedParams
     liftAff $ delay $ wrap $ toNumber 80_000
-    closePoolContract bondedParams
-=======
-    depositBondedPoolContract poolInfo
-    liftAff $ delay $ wrap $ toNumber 80_000
-    closeBondedPoolContract poolInfo
->>>>>>> 0638441d
+    closeBondedPoolContract bondedParams
 
 -- -- Unbonded test
 -- initParams <- liftContractM "main: Cannot initiate unbonded parameters"
