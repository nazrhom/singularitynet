--- conflicted
+++ resolved
@@ -39,17 +39,6 @@
 -- import UnbondedStaking.DepositPool (depositUnbondedPoolContract)
 -- import UnbondedStaking.UserStake (userStakeUnbondedPoolContract)
 
-<<<<<<< HEAD
--- -- Unbonded test
--- initParams <- liftContractM "main: Cannot initiate unbonded parameters"
---   testInitUnbondedParams
--- unbondedParams <- createUnbondedPoolContract initParams
--- -- sleep in order to wait for tx
--- liftAff $ delay $ wrap $ toNumber 80_000
--- depositUnbondedPoolContract unbondedParams
--- liftAff $ delay $ wrap $ toNumber 80_000
--- closeUnbondedPoolContract unbondedParams
-=======
 -- main :: Effect Unit
 -- main = launchAff_ $ do
 --   cfg <- mkConfig
@@ -62,7 +51,6 @@
 --     depositBondedPoolContract bondedParams
 --     liftAff $ delay $ wrap $ toNumber 80_000
 --     closeBondedPoolContract bondedParams
->>>>>>> 11c1aba6
 
 -- Bonded: admin create pool, user stake, admin deposit (rewards), admin close
 -- using PureScript (non SDK)
@@ -90,32 +78,33 @@
       -- We give 30 seconds of margin for the users and admin to sign the transactions
       liftAff $ delay $ wrap $ Int.toNumber $ startDelayInt + 30_000
       pure bondedParams
-<<<<<<< HEAD
+
+  ---- User 1 deposits ----
   userCfg <- mkConfig
-  userStake <- liftM (error "Cannot create Natural") $ Natural.fromString "10"
-  -- User 1 deposits
+  userStake <- liftM (error "main: Cannot create userStake from String") $
+    Natural.fromString "4000"
   runContract_ userCfg do
     userStakeBondedPoolContract bondedParams userStake
     logInfo' "SWITCH WALLETS NOW - CHANGE TO BACK TO ADMIN"
-    liftAff $ delay $ wrap $ toNumber 100_000
-  -- User 2 deposits
-  -- runContract_ userCfg do
-  --   userStakeBondedPoolContract bondedParams userStake
-  --   logInfo' "SWITCH WALLETS NOW - CHANGE TO BACK TO ADMIN"
-  --   liftAff $ delay $ wrap $ toNumber 100_000
-  -- Admin deposits to pool
+    -- Wait until bonding period
+    liftAff $ delay $ wrap $ BigInt.toNumber bpp.userLength
+    liftAff $ delay $ wrap $ Int.toNumber 80_000
+  ---- Admin deposits to pool ----
   runContract_ adminCfg do
     depositBatchSize <-
       liftM (error "Cannot create Natural") $ Natural.fromString "1"
     void $
       depositBondedPoolContract bondedParams depositBatchSize []
         ( \_ -> do
-            logInfo'
-              "main: Waiting to submit next Tx batch. DON'T SWITCH WALLETS \
-              \ - STAY AS ADMIN"
-            liftAff $ delay $ wrap $ toNumber 100_000
+            logInfo' "SWITCH WALLETS NOW - CHANGE TO USER 1"
+            liftAff $ delay $ wrap $ BigInt.toNumber bpp.bondingLength
         )
-    logInfo' "main: Closing pool..."
+  ---- User 1 withdraws ----
+  runContract_ userCfg do
+    userWithdrawBondedPoolContract bondedParams
+    logInfo' "SWITCH WALLETS NOW - CHANGE TO BACK TO ADMIN"
+    -- Wait until closing period
+    liftAff $ delay $ wrap $ BigInt.toNumber bpp.userLength
   -- Admin closes pool
   runContract_ adminCfg do
     closeBatchSize <-
@@ -125,36 +114,10 @@
           logInfo'
             "main: Waiting to submit next Tx batch. DON'T SWITCH WALLETS \
             \- STAY AS ADMIN"
-          liftAff $ delay $ wrap $ toNumber 100_000
+          --liftAff $ delay $ wrap $ Int.toNumber 100_000
+          liftAff $ delay $ wrap $ Int.toNumber 80_000
       )
     logInfo' "main: Pool closed"
-=======
-  ---- User 1 deposits ----
-  userCfg <- mkConfig
-  userStake <- liftM (error "main: Cannot create userStake from String") $
-    Natural.fromString "4000"
-  runContract_ userCfg do
-    userStakeBondedPoolContract bondedParams userStake
-    logInfo' "SWITCH WALLETS NOW - CHANGE TO BACK TO ADMIN"
-    -- Wait until bonding period
-    liftAff $ delay $ wrap $ BigInt.toNumber bpp.userLength
-  ---- Admin deposits to pool ----
-  runContract_ adminCfg do
-    depositBondedPoolContract bondedParams
-    logInfo' "SWITCH WALLETS NOW - CHANGE TO USER 1"
-    -- Wait until withdrawing period
-    liftAff $ delay $ wrap $ BigInt.toNumber bpp.bondingLength
-  ---- User 1 withdraws ----
-  runContract_ userCfg do
-    userWithdrawBondedPoolContract bondedParams
-    logInfo' "SWITCH WALLETS NOW - CHANGE TO BACK TO ADMIN"
-    -- Wait until closing period
-    liftAff $ delay $ wrap $ BigInt.toNumber bpp.userLength
-  -- Admin closes pool
-  runContract_ adminCfg do
-    closeBondedPoolContract bondedParams
-    logInfo' "END"
->>>>>>> 11c1aba6
 
 -- main :: Effect Unit
 -- main = launchAff_ do
