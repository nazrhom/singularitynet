module Main (main) where

import Contract.Prelude

import BondedStaking.TimeUtils (startPoolFromNow)
import Contract.Address (NetworkId(TestnetId))
import Contract.Monad
  ( ContractConfig
  , ConfigParams(ConfigParams)
  , LogLevel(Info)
  , defaultDatumCacheWsConfig
  , defaultOgmiosWsConfig
  , defaultServerConfig
  , launchAff_
  , liftContractM
  , logInfo'
  , mkContractConfig
  , runContract
  , runContract_
  )
import Contract.Wallet (mkNamiWalletAff)
import CreatePool (createBondedPoolContract)
import ClosePool (closeBondedPoolContract)
import Data.BigInt as BigInt
import Data.Int as Int
import DepositPool (depositBondedPoolContract)
import Effect.Aff (delay)
import Effect.Exception (error)
import Settings (testInitBondedParams)
import Types (BondedPoolParams(..))
import Types.Natural as Natural
import UserStake (userStakeBondedPoolContract)
import UserWithdraw (userWithdrawBondedPoolContract)
import Utils (logInfo_)

import Settings (testInitUnbondedParams)
import UnbondedStaking.ClosePool (closeUnbondedPoolContract)
import UnbondedStaking.CreatePool (createUnbondedPoolContract)
import UnbondedStaking.DepositPool (depositUnbondedPoolContract)
import UnbondedStaking.Types (InitialUnbondedParams (InitialUnbondedParams))
import UnbondedStaking.UserStake (userStakeUnbondedPoolContract)

-- main :: Effect Unit
-- main = launchAff_ $ do
--   cfg <- mkConfig
--   runContract_ cfg $ do
--     initParams <- liftContractM "main: Cannot initiate bonded parameters"
--       testInitBondedParams
--     bondedParams <- createBondedPoolContract initParams
--     -- sleep in order to wait for tx
--     liftAff $ delay $ wrap $ toNumber 80_000
--     depositBondedPoolContract bondedParams
--     liftAff $ delay $ wrap $ toNumber 80_000
--     closeBondedPoolContract bondedParams

-- -- Unbonded test
-- initParams <- liftContractM "main: Cannot initiate unbonded parameters"
--   testInitUnbondedParams
-- unbondedParams <- createUnbondedPoolContract initParams
-- -- sleep in order to wait for tx
-- liftAff $ delay $ wrap $ toNumber 80_000
-- depositUnbondedPoolContract unbondedParams
-- liftAff $ delay $ wrap $ toNumber 80_000
-- closeUnbondedPoolContract unbondedParams

-- -- Bonded: admin create pool, user stake, admin deposit (rewards), admin close
-- -- using PureScript (non SDK)
-- main :: Effect Unit
-- main = launchAff_ do
--   adminCfg <- mkConfig
--   -- Admin create pool
--   bondedParams <-
--     runContract adminCfg do
--       logInfo' "STARTING AS ADMIN"
--       initParams <- liftContractM "main: Cannot initiate bonded parameters"
--         testInitBondedParams
--       -- We get the current time and set up the pool to start 80 seconds from now
--       POSIXTime currTime <- currentRoundedTime
--       logInfo_ "Pool creation time" currTime
--       let ibp = unwrap initParams
--           poolDelay = 80_000
--           ibpWithTime :: InitialBondedParams
--           ibpWithTime = InitialBondedParams $ ibp {
--             start = currTime + big poolDelay,
--             end = currTime + big poolDelay + toBigInt ibp.iterations * (ibp.userLength + ibp.bondingLength) + ibp.userLength
--           }
--       bondedParams <- createBondedPoolContract ibpWithTime
--       logInfo_ "Pool parameters" bondedParams
--       logInfo' "SWITCH WALLETS NOW - CHANGE TO USER 1"
<<<<<<< HEAD
--       -- We give 30 seconds of margin for the user and admin to sign the transactions
--       liftAff $ delay $ wrap $ toNumber $ poolDelay + 30_000
--       pure bondedParams
=======
--       liftAff $ delay $ wrap $ Int.toNumber 80_000
--       pure unbondedParams
--   userCfg <- mkConfig
--   userStake <-
--     liftM (error "Cannot create Natural") $ Natural.fromString "5000000"
>>>>>>> f41dd09c
--   -- User 1 deposits
--   userCfg <- mkConfig
--   userStake <- liftM (error "Cannot create Natural") $ Natural.fromString "10000000"
--   runContract_ userCfg do
--     userStakeBondedPoolContract bondedParams userStake
--     logInfo' "SWITCH WALLETS NOW - CHANGE TO BACK TO ADMIN"
<<<<<<< HEAD
--     -- Wait until bonding period
--     liftAff $ delay $ wrap $ toNumber $ 180_000
--   -- Admin deposits to pool
--   runContract_ adminCfg do
--     depositBondedPoolContract bondedParams
--     logInfo' "END"
--     --logInfo' "DON'T SWITCH WALLETS - STAY AS ADMIN"
--     --liftAff $ delay $ wrap $ toNumber 100_000
--   -- Admin closes pool
--   -- runContract_ adminCfg $ closeBondedPoolContract bondedParams
=======
--     liftAff $ delay $ wrap $ Int.toNumber 100_000
--   -- -- User 2 deposits
--   -- runContract_ userCfg do
--   --   userStakeUnbondedPoolContract unbondedParams userStake
--   --   logInfo' "SWITCH WALLETS NOW - CHANGE TO BACK TO ADMIN"
--   --   liftAff $ delay $ wrap $ Int.toNumber 100_000
--   -- Admin deposits to pool
--   runContract_ adminCfg do
--     depositBatchSize <-
--       liftM (error "Cannot create Natural") $ Natural.fromString "1"
--     void $ depositUnbondedPoolContract unbondedParams depositBatchSize []
--     -- failedDeposits <- depositUnbondedPoolContract unbondedParams depositBatchSize []
--     -- void $ depositUnbondedPoolContract unbondedParams depositBatchSize failedDeposits
--     logInfo' "main: Closing pool..."
--   -- Admin closes pool
--   runContract_ adminCfg do
--     closeBatchSize <-
--       liftM (error "Cannot create Natural") $ Natural.fromString "10"
--     void $ closeUnbondedPoolContract unbondedParams closeBatchSize []
--     logInfo' "main: Pool closed"
>>>>>>> f41dd09c

-- Bonded: admin create pool, user stake, admin deposit (rewards), admin close
-- using PureScript (SDK)
-- Run *one* at a time:
-- main :: Effect Unit
-- main =
-- bondedCallContractCreatePoolExample1
-- After running the above contract, update `testBondedPoolArgs` accordingly.
-- bondedCallContractUserStakeExample1
-- bondedCallContractAdminDepositExample1
-- bondedCallContractAdminCloseExample1

-- Unbonded: admin create pool, user stake, admin deposit (rewards), admin close
-- using PureScript (non SDK)
main :: Effect Unit
main = launchAff_ do
  adminCfg <- mkConfig
  -- Admin create pool
  unbondedParams <-
    runContract adminCfg do
      logInfo' "STARTING AS ADMIN"
      initParams <- liftContractM "main: Cannot initiate unbonded parameters"
        testInitUnbondedParams
      -- We get the current time and set up the pool to start 80 seconds from now
      let
        startDelayInt :: Int
        startDelayInt = 80_000
      startDelay <- liftContractM "main: Cannot create startDelay from Int"
        $ Natural.fromBigInt
        $ BigInt.fromInt startDelayInt
      initParams' /\ currTime <- startPoolFromNow startDelay initParams
      logInfo_ "Pool creation time" currTime
      let iup = unwrap initParams
          poolDelay = 80_000
          iupWithTime :: InitialUnbondedParams
          iupWithTime = InitialUnbondedParams $ iup {
            start = currTime + big poolDelay
          }
      unbondedParams <- createUnbondedPoolContract iupWithTime
      logInfo_ "Pool parameters" unbondedParams
      logInfo' "SWITCH WALLETS NOW - CHANGE TO USER 1"
      -- We give 30 seconds of margin for the user and admin to sign the transactions
      liftAff $ delay $ wrap $ toNumber $ poolDelay + 30_000
      pure unbondedParams
  -- User 1 deposits
  userCfg <- mkConfig
  userStake <- liftM (error "Cannot create Natural") $ Natural.fromString "10000000"
  runContract_ userCfg do
    userStakeUnbondedPoolContract unbondedParams userStake
    logInfo' "SWITCH WALLETS NOW - CHANGE TO BACK TO ADMIN"
    -- Wait until bonding period
    liftAff $ delay $ wrap $ BigInt.toNumber bpp.userLength
  ---- Admin deposits to pool ----
  runContract_ adminCfg do
    depositUnbondedPoolContract unbondedParams
    logInfo' "DON'T SWITCH WALLETS - STAY AS ADMIN"
    -- Wait until next cycle to close pool
    liftAff $ delay $ wrap $ toNumber (180_000 * 3)
  -- Admin closes pool
  runContract_ adminCfg $ closeUnbondedPoolContract unbondedParams

mkConfig :: Aff (ContractConfig ())
mkConfig = do
  wallet <- Just <$> mkNamiWalletAff
  mkContractConfig $ ConfigParams
    { ogmiosConfig: defaultOgmiosWsConfig
    , datumCacheConfig: defaultDatumCacheWsConfig
    , ctlServerConfig: defaultServerConfig
    , networkId: TestnetId
    , logLevel: Info
    , extraConfig: {}
    , wallet
    }<|MERGE_RESOLUTION|>--- conflicted
+++ resolved
@@ -87,24 +87,15 @@
 --       bondedParams <- createBondedPoolContract ibpWithTime
 --       logInfo_ "Pool parameters" bondedParams
 --       logInfo' "SWITCH WALLETS NOW - CHANGE TO USER 1"
-<<<<<<< HEAD
 --       -- We give 30 seconds of margin for the user and admin to sign the transactions
---       liftAff $ delay $ wrap $ toNumber $ poolDelay + 30_000
+--       liftAff $ delay $ wrap $ Int.toNumber $ poolDelay + 30_000
 --       pure bondedParams
-=======
---       liftAff $ delay $ wrap $ Int.toNumber 80_000
---       pure unbondedParams
---   userCfg <- mkConfig
---   userStake <-
---     liftM (error "Cannot create Natural") $ Natural.fromString "5000000"
->>>>>>> f41dd09c
 --   -- User 1 deposits
 --   userCfg <- mkConfig
 --   userStake <- liftM (error "Cannot create Natural") $ Natural.fromString "10000000"
 --   runContract_ userCfg do
 --     userStakeBondedPoolContract bondedParams userStake
 --     logInfo' "SWITCH WALLETS NOW - CHANGE TO BACK TO ADMIN"
-<<<<<<< HEAD
 --     -- Wait until bonding period
 --     liftAff $ delay $ wrap $ toNumber $ 180_000
 --   -- Admin deposits to pool
@@ -115,28 +106,6 @@
 --     --liftAff $ delay $ wrap $ toNumber 100_000
 --   -- Admin closes pool
 --   -- runContract_ adminCfg $ closeBondedPoolContract bondedParams
-=======
---     liftAff $ delay $ wrap $ Int.toNumber 100_000
---   -- -- User 2 deposits
---   -- runContract_ userCfg do
---   --   userStakeUnbondedPoolContract unbondedParams userStake
---   --   logInfo' "SWITCH WALLETS NOW - CHANGE TO BACK TO ADMIN"
---   --   liftAff $ delay $ wrap $ Int.toNumber 100_000
---   -- Admin deposits to pool
---   runContract_ adminCfg do
---     depositBatchSize <-
---       liftM (error "Cannot create Natural") $ Natural.fromString "1"
---     void $ depositUnbondedPoolContract unbondedParams depositBatchSize []
---     -- failedDeposits <- depositUnbondedPoolContract unbondedParams depositBatchSize []
---     -- void $ depositUnbondedPoolContract unbondedParams depositBatchSize failedDeposits
---     logInfo' "main: Closing pool..."
---   -- Admin closes pool
---   runContract_ adminCfg do
---     closeBatchSize <-
---       liftM (error "Cannot create Natural") $ Natural.fromString "10"
---     void $ closeUnbondedPoolContract unbondedParams closeBatchSize []
---     logInfo' "main: Pool closed"
->>>>>>> f41dd09c
 
 -- Bonded: admin create pool, user stake, admin deposit (rewards), admin close
 -- using PureScript (SDK)
