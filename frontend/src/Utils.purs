--- conflicted
+++ resolved
@@ -28,22 +28,18 @@
 
 import Contract.Address (PaymentPubKeyHash)
 import Contract.Hashing (blake2b256Hash)
-<<<<<<< HEAD
-import Contract.Log (logInfo, logInfo', logAesonInfo)
-import Contract.Monad (Contract, liftedE, liftedM, tag, throwContractError)
-=======
 import Contract.Monad
   ( Contract
   , liftedE
   , liftedM
   , tag
+  , throwContractError
   )
 import Contract.Log
   ( logInfo
   , logInfo'
   , logAesonInfo
   )
->>>>>>> 7c55a4a2
 import Contract.Numeric.Natural (Natural, fromBigInt', toBigInt)
 import Contract.Numeric.Rational (Rational, numerator, denominator)
 import Contract.Prim.ByteArray (ByteArray, hexToByteArray)
