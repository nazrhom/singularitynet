module Utils
  ( big
  , bigIntRange
  , currentRoundedTime
  , currentTime
  , findInsertUpdateElem
  , findRemoveOtherElem
  , getAssetsToConsume
  , getUtxoWithNFT
  , hashPkh
  , jsonReader
  , logInfo_
  , mkAssetUtxosConstraints
  , mkBondedPoolParams
  , mkOnchainAssocList
  , mkRatUnsafe
  , nat
  , roundDown
  , roundUp
  , splitByLength
  , toIntUnsafe
  ) where

import Contract.Prelude hiding (length)

import Contract.Address (PaymentPubKeyHash)
import Contract.Hashing (blake2b256Hash)
import Contract.Monad (Contract, liftContractM, logInfo, tag)
import Contract.Numeric.Natural (Natural, fromBigInt', toBigInt)
import Contract.Numeric.Rational (Rational, numerator, denominator)
import Contract.Prim.ByteArray (ByteArray, hexToByteArray)
import Contract.Scripts (PlutusScript)
import Contract.Transaction
  ( TransactionInput
  , TransactionOutput(TransactionOutput)
  )
import Contract.TxConstraints (TxConstraints, mustSpendScriptOutput)
import Contract.Utxos (UtxoM(UtxoM))
import Contract.Value
  ( CurrencySymbol
  , TokenName
  , flattenNonAdaAssets
  , getTokenName
  , valueOf
  )
import Control.Alternative (guard)
import Data.Argonaut.Core (Json, caseJsonObject)
import Data.Argonaut.Decode.Combinators (getField) as Json
import Data.Argonaut.Decode.Error (JsonDecodeError(TypeMismatch))
import Data.Array
  ( filter
  , head
  , last
  , length
  , partition
  , mapMaybe
  , slice
  , sortBy
  , (..)
  )
import Data.Array as Array
import Data.BigInt (BigInt, fromInt, fromNumber, quot, rem, toInt, toNumber)
import Data.DateTime.Instant (unInstant)
import Data.Map (Map, toUnfoldable)
import Data.Map as Map
import Data.Time.Duration (Milliseconds(Milliseconds))
import Data.Unfoldable (unfoldr)
import Effect.Now (now)
import Math (ceil)
import Serialization.Hash (ed25519KeyHashToBytes)
import Types
  ( AssetClass(AssetClass)
  , BondedPoolParams(BondedPoolParams)
  , InitialBondedParams(InitialBondedParams)
  , MintingAction(MintEnd, MintInBetween)
  )
import Types.Interval (POSIXTime(..))
import Types.Redeemer (Redeemer)
<<<<<<< HEAD
=======
import UnbondedStaking.Types
  ( UnbondedPoolParams(UnbondedPoolParams)
  , InitialUnbondedParams(InitialUnbondedParams)
  )
>>>>>>> 11c1aba6

-- | Helper to decode the local inputs such as unapplied minting policy and
-- typed validator
jsonReader
  :: String
  -> Json
  -> Either JsonDecodeError PlutusScript
jsonReader field = do
  caseJsonObject (Left $ TypeMismatch "Expected Object") $ \o -> do
    hex <- Json.getField o field
    case hexToByteArray hex of
      Nothing -> Left $ TypeMismatch "Could not convert to bytes"
      Just bytes -> pure $ wrap bytes

-- | Get the UTXO with the NFT defined by its `CurrencySymbol` and `TokenName`.
-- If more than one UTXO contains the NFT, something is seriously wrong.
getUtxoWithNFT
  :: UtxoM
  -> CurrencySymbol
  -> TokenName
  -> Maybe (Tuple TransactionInput TransactionOutput)
getUtxoWithNFT utxoM cs tn =
  let
    utxos = filter hasNFT $ toUnfoldable $ unwrap utxoM
  in
    if length utxos > 1 then Nothing
    else head utxos
  where
  hasNFT
    :: Tuple TransactionInput TransactionOutput
    -> Boolean
  hasNFT (Tuple _ txOutput') =
    let
      txOutput = unwrap txOutput'
    in
      valueOf txOutput.amount cs tn == one

-- | This receives a `UtxoM` with all the asset UTxOs of the pool and the desired
-- | amount to withdraw. It returns a subset of these that sums at least
-- | the given amount and the total amount
getAssetsToConsume :: AssetClass -> BigInt -> UtxoM -> Maybe (UtxoM /\ BigInt)
getAssetsToConsume (AssetClass ac) withdrawAmt assetUtxos =
  go assetList Map.empty zero
  where
  assetList :: Array (TransactionInput /\ TransactionOutput)
  assetList = Map.toUnfoldable <<< unwrap $ assetUtxos

  go
    :: Array (TransactionInput /\ TransactionOutput)
    -> Map TransactionInput TransactionOutput
    -> BigInt
    -> Maybe (UtxoM /\ BigInt)
  go arr toConsume sum
    | sum >= withdrawAmt = Just $ UtxoM toConsume /\ (sum - withdrawAmt)
    | null arr = Nothing
    | otherwise = do
        input /\ output <- Array.head arr
        arr' <- Array.tail arr
        let
          assetCount = valueOf (unwrap output).amount ac.currencySymbol
            ac.tokenName
          toConsume' = Map.insert input output toConsume
          sum' = sum + assetCount
        go arr' toConsume' sum'

-- | Builds constraints for asset UTxOs
mkAssetUtxosConstraints :: UtxoM -> Redeemer -> TxConstraints Unit Unit
mkAssetUtxosConstraints utxos redeemer =
  foldMap (\(input /\ _) -> mustSpendScriptOutput input redeemer)
    ( Map.toUnfoldable $ unwrap utxos
        :: Array (TransactionInput /\ TransactionOutput)
    )

-- | Convert from `Int` to `Natural`
nat :: Int -> Natural
nat = fromBigInt' <<< fromInt

-- | Convert from `Int` to `BigInt`
big :: Int -> BigInt
big = fromInt

roundUp :: Rational -> BigInt
roundUp r =
  let
    n = numerator r
    d = denominator r
  in
    if d == one then n
    else quot (n + d - (rem n d)) d

roundDown :: Rational -> BigInt
roundDown r =
  let
    n = numerator r
    d = denominator r
  in
    quot (n - (rem n d)) d

-- | Converts a `Maybe Rational` to a `Rational` when using the (%) constructor
mkRatUnsafe :: Maybe Rational -> Rational
mkRatUnsafe Nothing = zero
mkRatUnsafe (Just r) = r

-- | Converts from a contract 'Natural' to an 'Int'
toIntUnsafe :: Natural -> Int
toIntUnsafe = fromMaybe 0 <<< toInt <<< toBigInt

logInfo_
  :: forall (r :: Row Type) (a :: Type)
   . Show a
  => String
  -> a
  -> Contract r Unit
logInfo_ k = flip logInfo mempty <<< tag k <<< show

-- Creates the `BondedPoolParams` from the `InitialBondedParams` and runtime
-- parameters from the user.
mkBondedPoolParams
  :: PaymentPubKeyHash
  -> CurrencySymbol
  -> CurrencySymbol
  -> InitialBondedParams
  -> BondedPoolParams
mkBondedPoolParams admin nftCs assocListCs (InitialBondedParams ibp) = do
  BondedPoolParams
    { iterations: ibp.iterations
    , start: ibp.start
    , end: ibp.end
    , userLength: ibp.userLength
    , bondingLength: ibp.bondingLength
    , interest: ibp.interest
    , minStake: ibp.minStake
    , maxStake: ibp.maxStake
    , admin
    , bondedAssetClass: ibp.bondedAssetClass
    , nftCs
    , assocListCs
    }

hashPkh :: PaymentPubKeyHash -> ByteArray
hashPkh =
  blake2b256Hash <<< unwrap <<< ed25519KeyHashToBytes <<< unwrap <<< unwrap

-- | Makes an on chain assoc list returning the key, input and output. We could
-- | be more stringent on checks to ensure the list is genuinely connected
-- | although on chain code should enforce this.
mkOnchainAssocList
  :: CurrencySymbol
  -> UtxoM
  -> Array (ByteArray /\ TransactionInput /\ TransactionOutput)
mkOnchainAssocList assocListCs (UtxoM utxos) =
  sortBy compareBytes $ mapMaybe getAssocListUtxos $ toUnfoldable utxos
  where
  getAssocListUtxos
    :: TransactionInput /\ TransactionOutput
    -> Maybe (ByteArray /\ TransactionInput /\ TransactionOutput)
  getAssocListUtxos utxo@(_ /\ (TransactionOutput txOutput)) = do
    let val = flattenNonAdaAssets txOutput.amount
    cs /\ tn /\ amt <- head val
    guard (length val == one && cs == assocListCs && amt == one)
    pure $ (unwrap $ getTokenName tn) /\ utxo

compareBytes
  :: forall (t :: Type). ByteArray /\ t -> ByteArray /\ t -> Ordering
compareBytes (bytes /\ _) (bytes' /\ _) = compare bytes bytes'

-- | Find the assoc list element to update or insert. This can be optimised
-- | if we compare pairs and exit early of course. But we'll do this for
-- | simplicity. THIS MUST BE USED ON A SORTED LIST, i.e. with
-- | `mkOnchainAssocList`. We should probably create a type for the output.
findInsertUpdateElem
  :: Array (ByteArray /\ TransactionInput /\ TransactionOutput)
  -> ByteArray
  -> Maybe
       ( Maybe MintingAction
           /\
             { firstInput :: TransactionInput
             , secondInput :: Maybe TransactionInput
             }
           /\
             { firstOutput :: TransactionOutput
             , secondOutput :: Maybe TransactionOutput
             }
           /\
             { firstKey :: ByteArray
             , secondKey :: Maybe ByteArray
             }
       )
findInsertUpdateElem assocList hashedKey = do
  -- The list should findAssocElem assocList hashedKey = do be sorted so no
  -- need to resort
  let { no, yes } = partition (fst >>> (>=) hashedKey) assocList
  bytesL /\ txInputL /\ txOutputL <- last yes
  -- If we're at the last element, it must be an end stake or updating last
  -- element
  if length no == zero then do
    -- Workout whether it's an initial deposit
    let
      mintingAction =
        if bytesL == hashedKey then Nothing
        else Just $ MintEnd txInputL
    pure
      $ mintingAction
      /\ { firstInput: txInputL, secondInput: Nothing }
      /\ { firstOutput: txOutputL, secondOutput: Nothing }
      /\ { firstKey: bytesL, secondKey: Nothing }
  -- Otherwise, it is an inbetween stake or updating the first element
  else do
    bytesH /\ txInputH /\ txOutputH <- head no
    let
      mintingAction =
        if bytesL == hashedKey then Nothing
        else Just $ MintInBetween txInputL txInputH
    pure
      $ mintingAction
      /\ { firstInput: txInputL, secondInput: Just txInputH }
      /\ { firstOutput: txOutputL, secondOutput: Just txOutputH }
      /\ { firstKey: bytesL, secondKey: Just bytesH }

-- | Find the element to remove from the list. This only works for the
-- | in-between case, since it assumes that some entry will have a key less
-- | than the given one.
findRemoveOtherElem
  :: Array (ByteArray /\ TransactionInput /\ TransactionOutput)
  -> ByteArray
  -> Maybe
       ( { firstInput :: TransactionInput
         , secondInput :: TransactionInput
         }
           /\
             { firstOutput :: TransactionOutput
             , secondOutput :: TransactionOutput
             }
           /\
             { firstKey :: ByteArray
             , secondKey :: ByteArray
             }
       )
findRemoveOtherElem assocList hashedKey = do
  let { no, yes } = partition (fst >>> (<) hashedKey) assocList
  bytesL /\ txInputL /\ txOutputL <- last yes
  bytesH /\ txInputH /\ txOutputH <- head no
  if bytesH /= hashedKey
  -- If the first element not less than `hashedKey` is not equal, then the
  -- entry has not been found
  then Nothing
  -- Otherwise, this is the entry to remove and the last element of the
  -- entries less than `hashedKey` is the previous entry
  else Just
    $ { firstInput: txInputL, secondInput: txInputH }
    /\ { firstOutput: txOutputL, secondOutput: txOutputH }
    /\ { firstKey: bytesL, secondKey: bytesH }

-- Produce a range from zero to the given bigInt (inclusive)
bigIntRange :: BigInt -> Array BigInt
bigIntRange lim =
  unfoldr
    ( \acc ->
        if acc >= lim then Nothing
        else Just $ acc /\ (acc + one)
    )
    zero

-- Get time rounded to the closest integer (ceiling) in seconds
currentRoundedTime :: forall (r :: Row Type). Contract r POSIXTime
currentRoundedTime = do
  POSIXTime t <- currentTime
  t' <- liftContractM "currentRoundedTime: could not convert Number to BigInt"
    $ fromNumber
    $ ceil (toNumber t / 1000.0)
    * 1000.0
  pure $ POSIXTime t'

-- Get UNIX epoch from system time
currentTime :: forall (r :: Row Type). Contract r POSIXTime
currentTime = do
  Milliseconds t <- unInstant <$> liftEffect now
  t' <- liftContractM "currentPOSIXTime: could not convert Number to BigInt" $
    fromNumber t
  pure $ POSIXTime t'

-- | Utility function for splitting an array into equal length sub-arrays
-- | (with remainder array length <= size)
splitByLength :: forall (a :: Type). Int -> Array a -> Array (Array a)
splitByLength size array
  | size == 0 || null array = []
  | otherwise =
      let
        sublistCount =
          if (length array) `mod` size == 0 then ((length array) `div` size) - 1
          else (length array) `div` size
      in
        map (\i -> slice (i * size) ((i * size) + size) array) $
          0 .. sublistCount<|MERGE_RESOLUTION|>--- conflicted
+++ resolved
@@ -76,13 +76,6 @@
   )
 import Types.Interval (POSIXTime(..))
 import Types.Redeemer (Redeemer)
-<<<<<<< HEAD
-=======
-import UnbondedStaking.Types
-  ( UnbondedPoolParams(UnbondedPoolParams)
-  , InitialUnbondedParams(InitialUnbondedParams)
-  )
->>>>>>> 11c1aba6
 
 -- | Helper to decode the local inputs such as unapplied minting policy and
 -- typed validator
