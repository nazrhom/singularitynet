module Utils
  ( big
  , getUtxoWithNFT
  , hashPkh
  , jsonReader
  , logInfo_
  , mkBondedPoolParams
  , mkUnbondedPoolParams
  , nat
  )
  where

import Contract.Prelude

<<<<<<< HEAD
import Aeson
  ( Aeson
  , class DecodeAeson
  , JsonDecodeError(TypeMismatch)
  , caseAesonObject
  , getField
  )
import Contract.Address (PaymentPubKeyHash(PaymentPubKeyHash))
import Contract.Hashing (blake2b256Hash)
import Contract.Monad
  ( Contract
  , liftedM
  , liftContractM
  , logInfo
  , tag)
import Contract.Numeric.Natural (Natural, fromBigInt')
import Contract.PlutusData (fromData, getDatumByHash)
import Contract.Prim.ByteArray (ByteArray)
=======
import Contract.Address (PaymentPubKeyHash)
import Contract.Monad (Contract, logInfo, tag)
import Contract.Numeric.Natural (Natural, fromBigInt')
import Contract.Prim.ByteArray (hexToByteArray)
import Contract.Scripts (PlutusScript)
>>>>>>> 02064940
import Contract.Transaction (TransactionInput, TransactionOutput)
import Contract.Utxos (UtxoM(UtxoM))
import Contract.Value (CurrencySymbol, TokenName, valueOf)
import Data.Argonaut.Core (Json, caseJsonObject)
import Data.Argonaut.Decode.Combinators (getField) as Json
import Data.Argonaut.Decode.Error (JsonDecodeError(TypeMismatch))
import Data.Array (filter, head)
import Data.BigInt (BigInt, fromInt)
import Data.Map (toUnfoldable)
import Serialization.Hash (ed25519KeyHashToBytes)
import Types
  ( BondedPoolParams(BondedPoolParams)
  , BondedStakingDatum
      ( AssetDatum
      , EntryDatum
      , StateDatum
      )
  , InitialBondedParams(InitialBondedParams)
  )
import UnbondedStaking.Types
  ( UnbondedPoolParams(UnbondedPoolParams)
  , InitialUnbondedParams(InitialUnbondedParams)
  )

-- | Helper to decode the local inputs such as unapplied minting policy and
-- typed validator
jsonReader
  :: String
  -> Json
  -> Either JsonDecodeError PlutusScript
jsonReader field = do
  caseJsonObject (Left $ TypeMismatch "Expected Object") $ \o -> do
    hex <- Json.getField o field
    case hexToByteArray hex of
      Nothing -> Left $ TypeMismatch "Could not convert to bytes"
      Just bytes -> pure $ wrap bytes

-- | Get the UTXO with the NFT defined by its `CurrencySymbol` and `TokenName`.
-- If more than one UTXO contains the NFT, something is seriously wrong.
getUtxoWithNFT
  :: UtxoM
  -> CurrencySymbol
  -> TokenName
  -> Maybe (Tuple TransactionInput TransactionOutput)
getUtxoWithNFT utxoM cs tn =
  let
    utxos = filter hasNFT $ toUnfoldable $ unwrap utxoM
  in
    if length utxos > 1 then Nothing
    else head utxos
  where
  hasNFT
    :: Tuple TransactionInput TransactionOutput
    -> Boolean
  hasNFT (Tuple _ txOutput') =
    let
      txOutput = unwrap txOutput'
    in
      valueOf txOutput.amount cs tn == one

-- | Convert from `Int` to `Natural`
nat :: Int -> Natural
nat = fromBigInt' <<< fromInt

-- | Convert from `Int` to `BigInt`
big :: Int -> BigInt
big = fromInt

logInfo_
  :: forall (r :: Row Type) (a :: Type)
   . Show a
  => String
  -> a
  -> Contract r Unit
logInfo_ k = flip logInfo mempty <<< tag k <<< show

-- Creates the `BondedPoolParams` from the `InitialBondedParams` and runtime
-- parameters from the user.
mkBondedPoolParams
  :: PaymentPubKeyHash
  -> CurrencySymbol
  -> CurrencySymbol
  -> InitialBondedParams
  -> BondedPoolParams
mkBondedPoolParams admin nftCs assocListCs (InitialBondedParams ibp) = do
  BondedPoolParams
    { iterations: ibp.iterations
    , start: ibp.start
    , end: ibp.end
    , userLength: ibp.userLength
    , bondingLength: ibp.bondingLength
    , interest: ibp.interest
    , minStake: ibp.minStake
    , maxStake: ibp.maxStake
    , admin
    , bondedAssetClass: ibp.bondedAssetClass
    , nftCs
    , assocListCs
    }

-- Creates the `UnbondedPoolParams` from the `InitialUnbondedParams` and
-- runtime parameters from the user.
mkUnbondedPoolParams
  :: PaymentPubKeyHash
  -> CurrencySymbol
  -> CurrencySymbol
  -> InitialUnbondedParams
  -> UnbondedPoolParams
mkUnbondedPoolParams admin nftCs assocListCs (InitialUnbondedParams iup) = do
  UnbondedPoolParams
    { start: iup.start
    , userLength: iup.userLength
    , adminLength: iup.adminLength
    , bondingLength: iup.bondingLength
    , interestLength: iup.interestLength
    , increments: iup.increments
    , interest: iup.interest
    , minStake: iup.minStake
    , maxStake: iup.maxStake
    , admin
    , unbondedAssetClass: iup.unbondedAssetClass
    , nftCs
    , assocListCs
    }

hashPkh :: PaymentPubKeyHash -> ByteArray
hashPkh =
  blake2b256Hash <<< unwrap <<< ed25519KeyHashToBytes <<< unwrap <<< unwrap<|MERGE_RESOLUTION|>--- conflicted
+++ resolved
@@ -12,34 +12,14 @@
 
 import Contract.Prelude
 
-<<<<<<< HEAD
-import Aeson
-  ( Aeson
-  , class DecodeAeson
-  , JsonDecodeError(TypeMismatch)
-  , caseAesonObject
-  , getField
-  )
-import Contract.Address (PaymentPubKeyHash(PaymentPubKeyHash))
+import Contract.Address (PaymentPubKeyHash)
 import Contract.Hashing (blake2b256Hash)
-import Contract.Monad
-  ( Contract
-  , liftedM
-  , liftContractM
-  , logInfo
-  , tag)
-import Contract.Numeric.Natural (Natural, fromBigInt')
-import Contract.PlutusData (fromData, getDatumByHash)
-import Contract.Prim.ByteArray (ByteArray)
-=======
-import Contract.Address (PaymentPubKeyHash)
 import Contract.Monad (Contract, logInfo, tag)
 import Contract.Numeric.Natural (Natural, fromBigInt')
-import Contract.Prim.ByteArray (hexToByteArray)
+import Contract.Prim.ByteArray (ByteArray, hexToByteArray)
 import Contract.Scripts (PlutusScript)
->>>>>>> 02064940
 import Contract.Transaction (TransactionInput, TransactionOutput)
-import Contract.Utxos (UtxoM(UtxoM))
+import Contract.Utxos (UtxoM)
 import Contract.Value (CurrencySymbol, TokenName, valueOf)
 import Data.Argonaut.Core (Json, caseJsonObject)
 import Data.Argonaut.Decode.Combinators (getField) as Json
@@ -50,11 +30,6 @@
 import Serialization.Hash (ed25519KeyHashToBytes)
 import Types
   ( BondedPoolParams(BondedPoolParams)
-  , BondedStakingDatum
-      ( AssetDatum
-      , EntryDatum
-      , StateDatum
-      )
   , InitialBondedParams(InitialBondedParams)
   )
 import UnbondedStaking.Types
