module ClosePool (closePoolContract) where

import Contract.Prelude

import Contract.Address
  ( getNetworkId
  , ownPaymentPubKeyHash
  , validatorHashEnterpriseAddress
  )
import Contract.Monad
  ( Contract
  , liftContractM
  , liftedE
  , liftedE'
  , liftedM
  , throwContractError
  )
import Contract.PlutusData
  ( Datum(Datum)
  , PlutusData
  , Redeemer(Redeemer)
  , toData
  )
import Contract.Prim.ByteArray (byteArrayToHex)
import Contract.ScriptLookups as ScriptLookups
import Contract.Scripts (validatorHash)
import Contract.Transaction
  ( BalancedSignedTransaction(BalancedSignedTransaction)
  , balanceAndSignTx
  , submit
  )
import Contract.TxConstraints
  ( TxConstraints
  , mustBeSignedBy
  , mustIncludeDatum
  , mustSpendScriptOutput
  )
import Contract.Utxos (utxosAt)
import Data.Map (toUnfoldable)
<<<<<<< HEAD
import Scripts.BondedPoolValidator (mkBondedPoolValidator)
=======
import Scripts.PoolValidator (mkBondedPoolValidator)
import Settings (bondedHardCodedParams)
>>>>>>> 449d5a08
import Types
  ( BondedPoolParams(BondedPoolParams)
  , BondedStakingAction(CloseAct)
  , BondedStakingDatum(StateDatum)
  )
import Utils (logInfo_, nat)

closePoolContract :: BondedPoolParams -> Contract () Unit
closePoolContract params@(BondedPoolParams { admin }) = do
  -- Fetch information related to the pool
  -- Get network ID and check admin's PKH
  networkId <- getNetworkId
  userPkh <- liftedM "closePoolContract: Cannot get user's pkh"
    ownPaymentPubKeyHash
  unless (userPkh == admin) $ throwContractError
    "closePoolContract: Admin \
    \is not current user"
  logInfo_ "closePoolContract: Admin PaymentPubKeyHash" admin
  -- Get the bonded pool validator and hash
  validator <- liftedE' "closePoolContract: Cannot create validator" $
    mkBondedPoolValidator params
  valHash <- liftedM "closePoolContract: Cannot hash validator"
    $ validatorHash validator
  logInfo_ "closePoolContract: validatorHash" valHash
  let poolAddr = validatorHashEnterpriseAddress networkId valHash
  logInfo_ "closePoolContract: Pool address" poolAddr
  -- Get the bonded pool's utxo
  bondedPoolUtxos <-
    liftedM "closePoolContract: Cannot get pool's utxos at pool address" $
      utxosAt poolAddr
  logInfo_ "closePoolContract: Pool's UTXOs" bondedPoolUtxos
<<<<<<< HEAD
=======
  -- Create parameters of the pool and validator
  params <- liftContractM "closePoolContract: Failed to create parameters" $
    bondedHardCodedParams adminPkh nftCs assocListCs
  validator <- liftedE' "closePoolContract: Cannot create validator" $
    mkBondedPoolValidator params
>>>>>>> 449d5a08
  let
    bondedStateDatum = Datum $ toData $ StateDatum
      { maybeEntryName: Nothing
      , sizeLeft: nat 100_000_000
      }
  bondedStateDatumLookup <-
    liftContractM "closePoolContract: Could not create state datum lookup"
      =<< ScriptLookups.datum bondedStateDatum
  -- We build the transaction
  let
    redeemer = Redeemer $ toData $ CloseAct

    lookup :: ScriptLookups.ScriptLookups PlutusData
    lookup = mconcat
      [ ScriptLookups.validator validator
      , ScriptLookups.unspentOutputs $ unwrap bondedPoolUtxos
      , bondedStateDatumLookup
      ]

    -- Seems suspect, not sure if typed constraints are working as expected
    constraints :: TxConstraints Unit Unit
    constraints =
      -- Spend all UTXOs to return to Admin:
      foldMap
        (flip mustSpendScriptOutput redeemer <<< fst)
        (toUnfoldable $ unwrap bondedPoolUtxos :: Array _)
        <> mustBeSignedBy admin
        <> mustIncludeDatum bondedStateDatum
  unattachedBalancedTx <-
    liftedE $ ScriptLookups.mkUnbalancedTx lookup constraints
  BalancedSignedTransaction { signedTxCbor } <-
    liftedM
      "closePoolContract: Cannot balance, reindex redeemers, attach datums/\
      \redeemers and sign"
      $ balanceAndSignTx unattachedBalancedTx
  -- Submit transaction using Cbor-hex encoded `ByteArray`
  transactionHash <- submit signedTxCbor
  logInfo_ "closePoolContract: Transaction successfully submitted with hash"
    $ byteArrayToHex
    $ unwrap transactionHash<|MERGE_RESOLUTION|>--- conflicted
+++ resolved
@@ -37,12 +37,7 @@
   )
 import Contract.Utxos (utxosAt)
 import Data.Map (toUnfoldable)
-<<<<<<< HEAD
-import Scripts.BondedPoolValidator (mkBondedPoolValidator)
-=======
 import Scripts.PoolValidator (mkBondedPoolValidator)
-import Settings (bondedHardCodedParams)
->>>>>>> 449d5a08
 import Types
   ( BondedPoolParams(BondedPoolParams)
   , BondedStakingAction(CloseAct)
@@ -74,14 +69,6 @@
     liftedM "closePoolContract: Cannot get pool's utxos at pool address" $
       utxosAt poolAddr
   logInfo_ "closePoolContract: Pool's UTXOs" bondedPoolUtxos
-<<<<<<< HEAD
-=======
-  -- Create parameters of the pool and validator
-  params <- liftContractM "closePoolContract: Failed to create parameters" $
-    bondedHardCodedParams adminPkh nftCs assocListCs
-  validator <- liftedE' "closePoolContract: Cannot create validator" $
-    mkBondedPoolValidator params
->>>>>>> 449d5a08
   let
     bondedStateDatum = Datum $ toData $ StateDatum
       { maybeEntryName: Nothing
