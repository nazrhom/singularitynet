--- conflicted
+++ resolved
@@ -20,14 +20,7 @@
 import Contract.Prim.ByteArray (byteArrayToHex)
 import Contract.ScriptLookups as ScriptLookups
 import Contract.Scripts (validatorHash)
-<<<<<<< HEAD
-import Contract.Transaction
-  ( balanceAndSignTx
-  , submit
-  )
-=======
 import Contract.Transaction (balanceAndSignTx, submit)
->>>>>>> 75b2a8c6
 import Contract.TxConstraints
   ( TxConstraints
   , mustMintValue
@@ -38,10 +31,7 @@
 import Contract.Value (scriptCurrencySymbol, singleton)
 import Data.Array (head)
 import Data.Map (toUnfoldable)
-<<<<<<< HEAD
-=======
 import Plutus.Conversion (fromPlutusAddress)
->>>>>>> 75b2a8c6
 import Scripts.ListNFT (mkListNFTPolicy)
 import Scripts.PoolValidator (mkUnbondedPoolValidator)
 import Scripts.StateNFT (mkStateNFTPolicy)
@@ -70,11 +60,7 @@
     liftedM "createUnbondedPoolContract: Cannot get wallet Address"
       getWalletAddress
   logInfo_ "createUnbondedPoolContract: User Address"
-<<<<<<< HEAD
-    (networkId /\ adminAddr)
-=======
     $ fromPlutusAddress networkId adminAddr
->>>>>>> 75b2a8c6
   -- Get utxos at the wallet address
   adminUtxos <-
     liftedM "createUnbondedPoolContract: Cannot get user Utxos"
@@ -116,24 +102,14 @@
   -- Get the bonding validator and hash
   validator <- liftedE' "createUnbondedPoolContract: Cannot create validator"
     $ mkUnbondedPoolValidator params
-<<<<<<< HEAD
-  valHash <- liftContractAffM
-    "createUnbondedPoolContract: Cannot hash validator"
-    (validatorHash validator)
-=======
   valHash <-
     liftContractAffM "createUnbondedPoolContract: Cannot hash validator"
       $ validatorHash validator
->>>>>>> 75b2a8c6
   let
     mintValue = singleton stateNftCs tokenName one
     poolAddr = scriptHashAddress valHash
   logInfo_ "createUnbondedPoolContract: UnbondedPool Validator's address"
-<<<<<<< HEAD
-    (networkId /\ poolAddr)
-=======
     $ fromPlutusAddress networkId poolAddr
->>>>>>> 75b2a8c6
 
   let
     unbondedStateDatum = Datum $ toData $ StateDatum
@@ -165,22 +141,14 @@
   -- 2) Reindex `Spend` redeemers after finalising transaction inputs.
   -- 3) Attach datums and redeemers to transaction.
   -- 3) Sign tx, returning the Cbor-hex encoded `ByteArray`.
-<<<<<<< HEAD
-  transaction <-
-=======
   signedTx <-
->>>>>>> 75b2a8c6
     liftedM
       "createUnbondedPoolContract: Cannot balance, reindex redeemers, attach /\
       \datums redeemers and sign"
       $ balanceAndSignTx unattachedBalancedTx
 
   -- Submit transaction using Cbor-hex encoded `ByteArray`
-<<<<<<< HEAD
-  transactionHash <- submit transaction
-=======
   transactionHash <- submit signedTx
->>>>>>> 75b2a8c6
   logInfo_
     "createUnbondedPoolContract: Transaction successfully submitted /\
     \with hash"
