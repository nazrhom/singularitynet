module UnbondedStaking.UserWithdraw
  ( userWithdrawUnbondedPoolContract
  ) where

import Contract.Prelude hiding (length)

import Contract.Address
  ( getNetworkId
  , getWalletAddress
  , ownPaymentPubKeyHash
  , ownStakePubKeyHash
  , scriptHashAddress
  )
import Contract.Monad
  ( Contract
  , liftContractAffM
  , liftContractM
  , liftedE
  , liftedE'
  , liftedM
  , logInfo'
  , throwContractError
  )
import Contract.PlutusData
  ( PlutusData
  , Datum(Datum)
  , fromData
  , getDatumByHash
  , toData
  )
import Contract.Prim.ByteArray (ByteArray, byteArrayToHex)
import Contract.ScriptLookups as ScriptLookups
import Contract.Scripts (validatorHash)
import Contract.Transaction
  ( TransactionInput
  , TransactionOutput
  , balanceAndSignTx
  , submit
  )
import Contract.TxConstraints
  ( TxConstraints
  , mustBeSignedBy
  , mustMintValueWithRedeemer
  , mustPayToPubKeyAddress
  , mustPayToScript
  , mustSpendScriptOutput
  , mustValidateIn
  )
import Contract.Utxos (UtxoM(UtxoM), utxosAt)
import Contract.Value (Value, mkTokenName, singleton)
import Data.Array (catMaybes, head)
import Data.BigInt (BigInt)
import Data.Map as Map
<<<<<<< HEAD
=======
import Plutus.Conversion (fromPlutusAddress)
>>>>>>> 75b2a8c6
import Scripts.ListNFT (mkListNFTPolicy)
import Scripts.PoolValidator (mkUnbondedPoolValidator)
import Settings (unbondedStakingTokenName)
import Types
  ( BurningAction(BurnHead, BurnOther)
  , ListAction(ListRemove)
  , StakingType(Unbonded)
  )
import Types.Rational (Rational, denominator, numerator)
import Types.Redeemer (Redeemer(Redeemer))
import UnbondedStaking.Types
  ( Entry(Entry)
  , UnbondedPoolParams(UnbondedPoolParams)
  , UnbondedStakingAction(WithdrawAct)
  , UnbondedStakingDatum(AssetDatum, EntryDatum, StateDatum)
  )
import UnbondedStaking.Utils (getBondingTime)
import Utils
  ( findRemoveOtherElem
  , getAssetsToConsume
  , mkAssetUtxosConstraints
  , getUtxoWithNFT
  , hashPkh
  , logInfo_
  , mkOnchainAssocList
  )

-- Deposits a certain amount in the pool
userWithdrawUnbondedPoolContract :: UnbondedPoolParams -> Contract () Unit
userWithdrawUnbondedPoolContract
  params@
    ( UnbondedPoolParams
        { unbondedAssetClass
        , nftCs
        , assocListCs
        }
    ) = do
  ---- FETCH BASIC INFORMATION ----
  -- Get network ID
  networkId <- getNetworkId
  -- Get own public key hash and compute hashed version
  userPkh <- liftedM "userWithdrawUnbondedPoolContract: Cannot get user's pkh"
    ownPaymentPubKeyHash
<<<<<<< HEAD
=======
  hashedUserPkh <- liftAff $ hashPkh userPkh
>>>>>>> 75b2a8c6
  logInfo_ "userWithdrawUnbondedPoolContract: User's PaymentPubKeyHash" userPkh
  hashedUserPkh <- liftAff $ hashPkh userPkh
  -- Get own staking hash
  userStakingPubKeyHash <-
    liftedM
      "userWithdrawnUnbondedPoolContract: Cannot get\
      \ user's staking pub key hash" $
      ownStakePubKeyHash
  -- Get the (Nami) wallet address
  userAddr <-
    liftedM "userWithdrawUnbondedPoolContract: Cannot get wallet Address"
      getWalletAddress
  -- Get utxos at the wallet address
  userUtxos <-
    liftedM "userWithdrawUnbondedPoolContract: Cannot get user Utxos"
      $ utxosAt userAddr
  ---- FETCH POOL DATA ----
  -- Get the unbonded pool validator and hash
  validator <-
    liftedE' "userWithdrawUnbondedPoolContract: Cannot create validator"
      $ mkUnbondedPoolValidator params
  valHash <-
    liftContractAffM "userWithdrawUnbondedPoolContract: Cannot hash validator"
      $ validatorHash validator
  logInfo_ "userWithdrawUnbondedPoolContract: validatorHash" valHash
  let poolAddr = scriptHashAddress valHash
  logInfo_ "userWithdrawUnbondedPoolContract: Pool address"
<<<<<<< HEAD
    (networkId /\ poolAddr)
=======
    $ fromPlutusAddress networkId poolAddr
>>>>>>> 75b2a8c6
  -- Get the unbonded pool's utxo
  unbondedPoolUtxos <-
    liftedM
      "userWithdrawUnbondedPoolContract: Cannot get pool's\
      \ utxos at pool address"
      $ utxosAt poolAddr
  logInfo_ "userWithdrawUnbondedPoolContract: Pool UTxOs" unbondedPoolUtxos
  tokenName <- liftContractM
    "userWithdrawUnbondedPoolContract: Cannot create TokenName"
    unbondedStakingTokenName
  poolTxInput /\ poolTxOutput <-
    liftContractM "userWithdrawUnbondedPoolContract: Cannot get state utxo"
      $ getUtxoWithNFT unbondedPoolUtxos nftCs tokenName
  logInfo' "userWithdrawUnbondedPoolContract: Getting head entry of the pool..."
  headEntry /\ poolOpenState <- getStateDatumFromOutput poolTxOutput
  logInfo_ "userWithdrawUnbondedPoolContract: Head entry of the pool" headEntry
  -- Get asset UTxOs in unbonded pool
  logInfo'
    "userWithdrawUnbondedPoolContract: Getting bonded assets in \
    \the pool..."
  unbondedAssetUtxos <- getUnbondedAssetUtxos unbondedPoolUtxos
  logInfo_ "userWithdrawnUnbondedPoolContract: Bonded Asset UTxOs"
    unbondedAssetUtxos
  -- Get the minting policy and currency symbol from the list NFT:
  listPolicy <- liftedE $ mkListNFTPolicy Unbonded nftCs
  -- Get the token name for the user by hashing
  assocListTn <-
    liftContractM
      "userWithdrawUnbondedPoolContract: Could not create token name for user`"
      $ mkTokenName hashedUserPkh
  -- Get the staking range to use
  logInfo' "userWithdrawUnbondedPoolContract: Getting user range..."
  { currTime, range } <- getBondingTime params
  logInfo_ "userWithdrawUnbondedPoolContract: Current time: " $ show currTime
  logInfo_ "userWithdrawUnbondedPoolContract: TX Range" range
  -- Build useful values for later
  let
    stateTokenValue = singleton nftCs tokenName one
    mintEntryValue = singleton assocListCs assocListTn one
    burnEntryValue = singleton assocListCs assocListTn (-one)
    assetParams = unwrap unbondedAssetClass
    assetCs = assetParams.currencySymbol
    assetTn = assetParams.tokenName
    assetDatum = Datum $ toData AssetDatum
    assocList = mkOnchainAssocList assocListCs unbondedPoolUtxos
  ---- BUILD CONSTRAINTS AND LOOKUPS ----
  constraints /\ lookup <- case headEntry of
    Nothing -> throwContractError
      "userWithdrawUnbondedPoolContract: no entries \
      \in the pool, expected at least one"
    Just headKey -> do
      logInfo'
        "userWithdrawUnbondedPoolContract: Found the head entry successfully"
      case compare hashedUserPkh headKey of
        -- If hashedUserPkh < headKey, we are trying to withdraw a non-existent
        --  entry
        LT -> throwContractError
          "userWithdrawUnbondedPoolContract: entry key < \
          \head key (non existent)"
        -- If hashedUserPkh == key, we are trying to withdraw the first entry of
        --  the list
        EQ -> do
          logInfo' "userWithdrawUnbondedPoolContract: Compare EQ"
          _ /\ entryInput /\ entryOutput <-
            liftContractM
              "userWithdrawUnbondedPoolContract: Cannot \
              \extract head from Assoc. List - this should be impossible"
              $ head assocList
          -- Get the datum of the head entry and the key of the new head
          logInfo'
            "userWithdrawUnbondedPoolContract: getting datum of entry to\
            \consume (head)..."
          oldHeadEntry <- unwrap <$> getEntryDatumFromOutput entryOutput
          logInfo_ "userWithdrawUnbondedPoolContract: entry to consume"
            oldHeadEntry
          let
            newHeadKey :: Maybe ByteArray
            newHeadKey = oldHeadEntry.next

            -- Get amount to withdraw
            rewards :: Rational
            rewards = oldHeadEntry.rewards

            rewardsRounded :: BigInt
            rewardsRounded = numerator rewards / denominator rewards

            withdrawnAmt :: BigInt
            withdrawnAmt = oldHeadEntry.deposited + rewardsRounded

            withdrawnVal :: Value
            withdrawnVal = singleton assetCs assetTn withdrawnAmt

          logInfo_ "userWithdrawUnbondedPoolContract: rewards" rewards
          logInfo_ "userWithdrawUnbondedPoolContract: rewardsRounded"
            rewardsRounded
          logInfo_ "userWithdrawUnbondedPoolContract: withdrawnAmt" withdrawnAmt
          logInfo_ "userWithdrawUnbondedPoolContract: withdrawnVal" withdrawnVal
          logInfo_ "userWithdrawUnbondedPoolContract: rewards" rewards

          -- Calculate assets to consume and change that needs to be returned
          -- to the pool
          consumedAssetUtxos /\ withdrawChange <-
            liftContractM
              "userWithdrawUnbondedPoolContract: Cannot get asset \
              \UTxOs to consume" $
              getAssetsToConsume unbondedAssetClass withdrawnAmt
                unbondedAssetUtxos
          logInfo_ "userWithdrawUnbondedPoolContract: withdrawChange"
            withdrawChange
          logInfo_ "userWithdrawUnbondedPoolContract: consumedAssetUtxos"
            consumedAssetUtxos
          let
            changeValue :: Value
            changeValue =
              singleton
                (unwrap unbondedAssetClass).currencySymbol
                (unwrap unbondedAssetClass).tokenName
                withdrawChange

            newState :: Datum
            newState = Datum <<< toData $
              StateDatum
                { maybeEntryName: newHeadKey
                , open: poolOpenState
                }
            -- Build validator redeemer
            valRedeemer = Redeemer <<< toData $
              WithdrawAct
                { stakeHolder: userPkh
                , burningAction: BurnHead poolTxInput entryInput
                }
            -- Build minting policy redeemer
            mintRedeemer = Redeemer $ toData $ ListRemove $ BurnHead poolTxInput
              entryInput
          -- New state lookup
          stateDatumLookup <-
            liftContractM
              "userWithdrawUnbondedPoolContract: Could not create state datum \
              \lookup"
              $ ScriptLookups.datum newState
          let
            constraints :: TxConstraints Unit Unit
            constraints =
              mconcat
                [ mustBeSignedBy userPkh
                , mustSpendScriptOutput poolTxInput valRedeemer
                , mustSpendScriptOutput entryInput valRedeemer
                , mkAssetUtxosConstraints consumedAssetUtxos valRedeemer
                , mustMintValueWithRedeemer mintRedeemer burnEntryValue
                , mustPayToScript valHash newState stateTokenValue
                , mustPayToScript valHash assetDatum changeValue
                , mustPayToPubKeyAddress userPkh userStakingPubKeyHash
                    withdrawnVal
                , mustValidateIn range
                ]

            lookup :: ScriptLookups.ScriptLookups PlutusData
            lookup = mconcat
              [ ScriptLookups.validator validator
              , ScriptLookups.mintingPolicy listPolicy
              , ScriptLookups.unspentOutputs $ unwrap userUtxos
              , ScriptLookups.unspentOutputs $ unwrap unbondedPoolUtxos
              , stateDatumLookup
              ]
          pure $ constraints /\ lookup
        -- If hashedUserPkh > key, we find the wanted entry in the list and
        --  withdraw its respective funds
        GT -> do
          -- The hashed key is greater than so we must look at the assoc. list
          -- in more detail
          logInfo' "userWithdrawUnbondedPoolContract: Compare GT"
          { firstInput, secondInput }
            /\ { firstOutput, secondOutput }
            /\ _ <-
            liftContractM
              "userWithdrawUnbondedPoolContract: Cannot get position in Assoc. \
              \List"
              $ findRemoveOtherElem assocList hashedUserPkh

          -- Get the entry datum of the previous entry
          logInfo'
            "userWithdrawUnbondedPoolContract: getting datum of previous\
            \entry..."
          prevEntry <- unwrap <$> getEntryDatumFromOutput firstOutput
          logInfo_ "userWithdrawUnbondedPoolContract: entry to consume"
            prevEntry

          -- Get the entry datum of the entry to consume
          logInfo'
            "userWithdrawUnbondedPoolContract: getting datum of entry to\
            \ burn..."
          burnEntry <- unwrap <$> getEntryDatumFromOutput secondOutput
          logInfo_ "userWithdrawUnbondedPoolContract: entry to consume"
            burnEntry

          -- Get amount to withdraw
          let
            rewards :: Rational
            rewards = burnEntry.rewards

            rewardsRounded :: BigInt
            rewardsRounded = numerator rewards / denominator rewards

            withdrawnAmt :: BigInt
            withdrawnAmt = burnEntry.deposited + rewardsRounded

            withdrawnVal :: Value
            withdrawnVal = singleton assetCs assetTn withdrawnAmt

          -- Calculate assets to consume and change that needs to be returned
          -- to the pool
          consumedAssetUtxos /\ withdrawChange <-
            liftContractM
              "userWithdrawUnbondedPoolContract: Cannot get asset \
              \UTxOs to consume" $
              getAssetsToConsume unbondedAssetClass withdrawnAmt
                unbondedAssetUtxos
          logInfo_ "withdrawChange" withdrawChange
          logInfo_ "consumedAssetUtxos" consumedAssetUtxos
          let
            changeValue :: Value
            changeValue =
              singleton
                (unwrap unbondedAssetClass).currencySymbol
                (unwrap unbondedAssetClass).tokenName
                withdrawChange
            -- Build updated previous entry and its lookup
            prevEntryUpdated = Datum $ toData $ EntryDatum
              { entry: Entry $ prevEntry
                  { next = burnEntry.next
                  }
              }
          prevEntryDatumLookup <-
            liftContractM
              "userWithdrawUnbondedPoolContract: Could not create updated prev \
              \ entry datum lookup"
              $ ScriptLookups.datum prevEntryUpdated

          -- Build validator redeemer
          let
            valRedeemer = Redeemer <<< toData $
              WithdrawAct
                { stakeHolder: userPkh
                , burningAction: BurnOther firstInput secondInput
                }
            -- Build minting policy redeemer
            mintRedeemer = Redeemer $ toData $ ListRemove $ BurnOther firstInput
              secondInput

            constraints :: TxConstraints Unit Unit
            constraints =
              mconcat
                [ mustBeSignedBy userPkh
                , mustSpendScriptOutput firstInput valRedeemer
                , mustSpendScriptOutput secondInput valRedeemer
                , mkAssetUtxosConstraints consumedAssetUtxos valRedeemer
                , mustMintValueWithRedeemer mintRedeemer burnEntryValue
                , mustPayToScript valHash prevEntryUpdated mintEntryValue
                , mustPayToScript valHash assetDatum changeValue
                , mustPayToPubKeyAddress userPkh userStakingPubKeyHash
                    withdrawnVal
                , mustValidateIn range
                ]

            lookup :: ScriptLookups.ScriptLookups PlutusData
            lookup = mconcat
              [ ScriptLookups.validator validator
              , ScriptLookups.mintingPolicy listPolicy
              , ScriptLookups.unspentOutputs $ unwrap userUtxos
              , ScriptLookups.unspentOutputs $ unwrap unbondedPoolUtxos
              , prevEntryDatumLookup
              ]

          pure $ constraints /\ lookup

  unattachedBalancedTx <-
    liftedE $ ScriptLookups.mkUnbalancedTx lookup constraints
  logInfo_
    "userWithdrawUnbondedPoolContract: unAttachedUnbalancedTx"
    unattachedBalancedTx
<<<<<<< HEAD
  transaction <-
=======
  signedTx <-
>>>>>>> 75b2a8c6
    liftedM
      "userWithdrawUnbondedPoolContract: Cannot balance, reindex redeemers, \
      \ attach datums redeemers and sign"
      $ balanceAndSignTx unattachedBalancedTx
  -- Submit transaction using Cbor-hex encoded `ByteArray`
<<<<<<< HEAD
  transactionHash <- submit transaction
=======
  transactionHash <- submit signedTx
>>>>>>> 75b2a8c6
  logInfo_
    "userWithdrawUnbondedPoolContract: Transaction successfully submitted with \
    \hash"
    $ byteArrayToHex
    $ unwrap transactionHash

-- | This function filters all the asset UTxOs from a `UtxoM`
getUnbondedAssetUtxos :: forall (r :: Row Type). UtxoM -> Contract r UtxoM
getUnbondedAssetUtxos utxos = do
  assetUtxos <- catMaybes <$> for utxoAssocList \utxo@(_ /\ txOutput) -> do
    datumHash <- liftContractM "getAssetUtxos: could not get datum hash"
      (unwrap txOutput).dataHash
    datum <-
      liftContractM "getAssetUtxos: could not get datum"
        =<< getDatumByHash datumHash
    unbondedDatum :: UnbondedStakingDatum <-
      liftContractM
        "getAssetUtxos: could not parse datum as a bonded staking \
        \datum" $ fromData (unwrap datum)
    case unbondedDatum of
      AssetDatum -> pure $ Just utxo
      _ -> pure Nothing
  pure <<< UtxoM $ Map.fromFoldable assetUtxos
  where
  utxoAssocList :: Array (TransactionInput /\ TransactionOutput)
  utxoAssocList = Map.toUnfoldable $ unwrap utxos

-- | Get entry datum from transaction output
getEntryDatumFromOutput
  :: forall (r :: Row Type). TransactionOutput -> Contract r Entry
getEntryDatumFromOutput txOut = do
  unbondedDatum <- getUnbondedDatum txOut
  case unbondedDatum of
    EntryDatum { entry: e } -> pure e
    _ -> throwContractError
      "getEntryDatumFromOutput: datum is not of Entry \
      \type"

-- | Get state datum from transaction output
getStateDatumFromOutput
  :: forall (r :: Row Type)
   . TransactionOutput
  -> Contract r (Tuple (Maybe ByteArray) Boolean)
getStateDatumFromOutput txOut = do
  unbondedDatum <- getUnbondedDatum txOut
  case unbondedDatum of
    StateDatum { maybeEntryName: key, open: isOpen } -> pure $ (key /\ isOpen)
    _ -> throwContractError
      "getStateDatumFromOutput: datum is not of State \
      \type"

-- | Get a bonded datum from a transaction output
getUnbondedDatum
  :: forall (r :: Row Type)
   . TransactionOutput
  -> Contract r UnbondedStakingDatum
getUnbondedDatum =
  liftContractM
    "getUnbondedDatum: could not parse datum as bonded staking datum"
    <<< fromData
    <<< unwrap
    <=< liftContractM "getUnbondedDatum: could not get datum"
    <=< getDatumByHash
    <=< liftContractM "getUnbondedDatum: could not get datum hash"
    <<< _.dataHash
    <<< unwrap<|MERGE_RESOLUTION|>--- conflicted
+++ resolved
@@ -51,10 +51,7 @@
 import Data.Array (catMaybes, head)
 import Data.BigInt (BigInt)
 import Data.Map as Map
-<<<<<<< HEAD
-=======
 import Plutus.Conversion (fromPlutusAddress)
->>>>>>> 75b2a8c6
 import Scripts.ListNFT (mkListNFTPolicy)
 import Scripts.PoolValidator (mkUnbondedPoolValidator)
 import Settings (unbondedStakingTokenName)
@@ -98,10 +95,7 @@
   -- Get own public key hash and compute hashed version
   userPkh <- liftedM "userWithdrawUnbondedPoolContract: Cannot get user's pkh"
     ownPaymentPubKeyHash
-<<<<<<< HEAD
-=======
   hashedUserPkh <- liftAff $ hashPkh userPkh
->>>>>>> 75b2a8c6
   logInfo_ "userWithdrawUnbondedPoolContract: User's PaymentPubKeyHash" userPkh
   hashedUserPkh <- liftAff $ hashPkh userPkh
   -- Get own staking hash
@@ -129,11 +123,7 @@
   logInfo_ "userWithdrawUnbondedPoolContract: validatorHash" valHash
   let poolAddr = scriptHashAddress valHash
   logInfo_ "userWithdrawUnbondedPoolContract: Pool address"
-<<<<<<< HEAD
-    (networkId /\ poolAddr)
-=======
     $ fromPlutusAddress networkId poolAddr
->>>>>>> 75b2a8c6
   -- Get the unbonded pool's utxo
   unbondedPoolUtxos <-
     liftedM
@@ -414,21 +404,13 @@
   logInfo_
     "userWithdrawUnbondedPoolContract: unAttachedUnbalancedTx"
     unattachedBalancedTx
-<<<<<<< HEAD
-  transaction <-
-=======
   signedTx <-
->>>>>>> 75b2a8c6
     liftedM
       "userWithdrawUnbondedPoolContract: Cannot balance, reindex redeemers, \
       \ attach datums redeemers and sign"
       $ balanceAndSignTx unattachedBalancedTx
   -- Submit transaction using Cbor-hex encoded `ByteArray`
-<<<<<<< HEAD
-  transactionHash <- submit transaction
-=======
   transactionHash <- submit signedTx
->>>>>>> 75b2a8c6
   logInfo_
     "userWithdrawUnbondedPoolContract: Transaction successfully submitted with \
     \hash"
