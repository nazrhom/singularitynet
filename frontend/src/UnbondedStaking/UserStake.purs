module UnbondedStaking.UserStake (userStakeUnbondedPoolContract) where

import Contract.Prelude hiding (length)

import Contract.Address
  ( getNetworkId
  , getWalletAddress
  , ownPaymentPubKeyHash
  , scriptHashAddress
  )
import Contract.Monad
  ( Contract
  , liftContractAffM
  , liftContractM
  , liftedE
  , liftedE'
  , liftedM
  , logInfo'
  , throwContractError
  )
import Contract.Numeric.Natural (Natural, toBigInt)
import Contract.PlutusData
  ( PlutusData
  , Datum(Datum)
  , fromData
  , getDatumByHash
  , toData
  )
import Contract.Prim.ByteArray (byteArrayToHex)
import Contract.ScriptLookups as ScriptLookups
import Contract.Scripts (validatorHash)
<<<<<<< HEAD
import Contract.Transaction
  ( balanceAndSignTx
  , submit
  )
=======
import Contract.Transaction (balanceAndSignTx, submit)
>>>>>>> 75b2a8c6
import Contract.TxConstraints
  ( TxConstraints
  , mustBeSignedBy
  , mustMintValueWithRedeemer
  , mustPayToScript
  , mustSpendScriptOutput
  , mustValidateIn
  )
import Contract.Utxos (utxosAt)
import Contract.Value (mkTokenName, singleton)
import Control.Applicative (unless)
import Data.Array (head)
<<<<<<< HEAD
=======
import Plutus.Conversion (fromPlutusAddress)
>>>>>>> 75b2a8c6
import Scripts.ListNFT (mkListNFTPolicy)
import Scripts.PoolValidator (mkUnbondedPoolValidator)
import Settings (unbondedStakingTokenName)
import Types
  ( ListAction(ListInsert)
  , MintingAction(MintHead)
  , StakingType(Unbonded)
  )
import Types.Redeemer (Redeemer(Redeemer))
import UnbondedStaking.Types
  ( Entry(Entry)
  , UnbondedStakingAction(StakeAct)
  , UnbondedStakingDatum(AssetDatum, EntryDatum, StateDatum)
  , UnbondedPoolParams(UnbondedPoolParams)
  )
import UnbondedStaking.Utils (getUserTime)
import Utils
  ( findInsertUpdateElem
  , getUtxoWithNFT
  , hashPkh
  , mkOnchainAssocList
  , logInfo_
  )

-- Deposits a certain amount in the pool
userStakeUnbondedPoolContract
  :: UnbondedPoolParams -> Natural -> Contract () Unit
userStakeUnbondedPoolContract
  params@
    ( UnbondedPoolParams
        { minStake
        , maxStake
        , unbondedAssetClass
        , nftCs
        , assocListCs
        }
    )
  amt = do
  -- Fetch information related to the pool
  -- Get network ID
  networkId <- getNetworkId
  userPkh <- liftedM "userStakeUnbondedPoolContract: Cannot get user's pkh"
    ownPaymentPubKeyHash
  logInfo_ "userStakeUnbondedPoolContract: User's PaymentPubKeyHash" userPkh
  -- Get the (Nami) wallet address
  userAddr <-
    liftedM "userStakeUnbondedPoolContract: Cannot get wallet Address"
      getWalletAddress
  -- Get utxos at the wallet address
  userUtxos <-
    liftedM "userStakeUnbondedPoolContract: Cannot get user Utxos"
      $ utxosAt userAddr
  -- Get the unbonded pool validator and hash
  validator <- liftedE' "userStakeUnbondedPoolContract: Cannot create validator"
    $ mkUnbondedPoolValidator params
  valHash <-
    liftContractAffM "userStakeUnbondedPoolContract: Cannot hash validator"
      $ validatorHash validator
  logInfo_ "userStakeUnbondedPoolContract: validatorHash" valHash
  let poolAddr = scriptHashAddress valHash
  logInfo_ "userStakeUnbondedPoolContract: Pool address"
<<<<<<< HEAD
    (networkId /\ poolAddr)
=======
    $ fromPlutusAddress networkId poolAddr
>>>>>>> 75b2a8c6
  -- Get the unbonded pool's utxo
  unbondedPoolUtxos <-
    liftedM
      "userStakeUnbondedPoolContract: Cannot get pool's utxos at pool address"
      $ utxosAt poolAddr
  logInfo_ "userStakeUnbondedPoolContract: Pool UTXOs" unbondedPoolUtxos
  tokenName <- liftContractM
    "userStakeUnbondedPoolContract: Cannot create TokenName"
    unbondedStakingTokenName
  poolTxInput /\ poolTxOutput <-
    liftContractM "userStakeUnbondedPoolContract: Cannot get state utxo"
      $ getUtxoWithNFT unbondedPoolUtxos nftCs tokenName
  logInfo_ "userStakeUnbondedPoolContract: Pool's UTXO" poolTxInput
  poolDatumHash <-
    liftContractM
      "userStakeUnbondedPoolContract: Could not get Pool UTXO's Datum Hash"
      (unwrap poolTxOutput).dataHash
  logInfo_ "userStakeUnbondedPoolContract: Pool's UTXO DatumHash" poolDatumHash
  poolDatum <- liftedM "userStakeUnbondedPoolContract: Cannot get datum"
    $ getDatumByHash poolDatumHash
  unbondedStakingDatum :: UnbondedStakingDatum <-
    liftContractM
      "userStakeUnbondedPoolContract: Cannot extract NFT State datum"
      $ fromData (unwrap poolDatum)
  hashedUserPkh <- liftAff $ hashPkh userPkh
  let
    amtBigInt = toBigInt amt
    assetDatum = Datum $ toData AssetDatum
    stateTokenValue = singleton nftCs tokenName one
    assetParams = unwrap unbondedAssetClass
    assetCs = assetParams.currencySymbol
    assetTn = assetParams.tokenName
    stakeValue = singleton assetCs assetTn amtBigInt
  -- Get the the hashed user PKH used as key in the entry list
  hashedUserPkh <- liftAff $ hashPkh userPkh
  -- Get the minting policy and currency symbol from the list NFT:
  listPolicy <- liftedE $ mkListNFTPolicy Unbonded nftCs
  -- Get the token name for the user by hashing
  assocListTn <-
    liftContractM
      "userStakeUnbondedPoolContract: Could not create token name for user`"
      $ mkTokenName hashedUserPkh
  let entryValue = singleton assocListCs assocListTn one
  -- Get the staking range to use
  logInfo' "userStakeUnbondedPoolContract: Getting user time range..."
  { currTime, range } <- getUserTime params
  logInfo_ "userStakeUnbondedPoolContract: Current time: " $ show currTime
  logInfo_ "userStakeUnbondedPoolContract: TX Range" range
  constraints /\ lookup <- case unbondedStakingDatum of
    StateDatum { maybeEntryName: Nothing, open: true } -> do
      logInfo'
        "userStakeUnbondedPoolContract: STAKE TYPE - StateDatum is \
        \StateDatum { maybeEntryName: Nothing, open: true }"
      -- If the state UTXO has nothing, it is a head deposit, spending the state
      -- UTXO. It's the first stake so we just need to check amt is inside
      -- bounds.
      unless (minStake <= amt && amt <= maxStake)
        $ throwContractError
            "userStakeUnbondedPoolContract: Stake amount outside of min/max range"
      let
        mh = MintHead poolTxInput
        -- Minting a new Entry
        valRedeemer = Redeemer $ toData $ StakeAct
          { stakeAmount: amt
          , stakeHolder: userPkh
          , mintingAction: Just mh
          }
        mintRedeemer = Redeemer $ toData $ ListInsert mh
        -- Updated unbonded state datum
        unbondedStateDatum = Datum $ toData $ StateDatum
          { maybeEntryName: Just hashedUserPkh
          , open: true
          }
        -- The new Entry
        entryDatum = Datum $ toData $ EntryDatum
          { entry: Entry
              { key: hashedUserPkh
              , deposited: amtBigInt
              , newDeposit: amtBigInt
              , rewards: zero
              , totalRewards: zero
              , totalDeposited: zero
              , open: true
              , next: Nothing -- There are no other elements in the list
              }
          }

      unbondedStateDatumLookup <-
        liftContractM
          "userStakeUnbondedPoolContract: Could not create state datum lookup"
          $ ScriptLookups.datum unbondedStateDatum
      entryDatumLookup <-
        liftContractM
          "userStakeUnbondedPoolContract: Could not create entry datum lookup"
          $ ScriptLookups.datum entryDatum
      let
        constraints :: TxConstraints Unit Unit
        constraints =
          mconcat
            [ mustMintValueWithRedeemer mintRedeemer entryValue
            , mustPayToScript valHash unbondedStateDatum stateTokenValue
            , mustPayToScript valHash assetDatum stakeValue
            , mustPayToScript valHash entryDatum entryValue
            , mustBeSignedBy userPkh
            , mustSpendScriptOutput poolTxInput valRedeemer
            , mustValidateIn range
            ]

        lookup :: ScriptLookups.ScriptLookups PlutusData
        lookup = mconcat
          [ ScriptLookups.mintingPolicy listPolicy
          , ScriptLookups.validator validator
          , ScriptLookups.unspentOutputs $ unwrap userUtxos
          , ScriptLookups.unspentOutputs $ unwrap unbondedPoolUtxos
          , unbondedStateDatumLookup
          , entryDatumLookup
          ]
      pure $ constraints /\ lookup
    -- Here, the list is non empty:
    StateDatum { maybeEntryName: Just key, open: true } -> do
      logInfo'
        "userStakeUnbondedPoolContract: STAKE TYPE - StateDatum is \
        \StateDatum { maybeEntryName: Just ..., open: true }"
      let assocList = mkOnchainAssocList assocListCs unbondedPoolUtxos
      -- If hashedUserPkh < key, we have a head deposit, spending the state utxo
      -- If hashedUserPkh == key, this is a non-init deposit spending the first
      -- assoc. list element.
      -- If hashedUserPkh > key, we filter elements and find the last suitable
      -- one.
      case compare hashedUserPkh key of
        LT -> do
          logInfo' "userStakeUnbondedPoolContract: Compare LT"
          unless (minStake <= amt && amt <= maxStake)
            $ throwContractError
                "userStakeUnbondedPoolContract: Stake amount outside of min/max \
                \range"
          -- Minting a new Entry
          let
            mh = MintHead poolTxInput
            -- Minting a new Entry
            valRedeemer = Redeemer $ toData $ StakeAct
              { stakeAmount: amt
              , stakeHolder: userPkh
              , mintingAction: Just mh
              }
            mintRedeemer = Redeemer $ toData $ ListInsert mh
            -- Updated unbonded state datum
            unbondedStateDatum = Datum $ toData $ StateDatum
              { maybeEntryName: Just hashedUserPkh -- points to new head
              , open: true
              }
            -- The new Entry
            entryDatum = Datum $ toData $ EntryDatum
              { entry: Entry
                  { key: hashedUserPkh
                  , deposited: amtBigInt
                  , newDeposit: amtBigInt
                  , rewards: zero
                  , totalRewards: zero
                  , totalDeposited: zero
                  , open: true
                  , next: Just key -- points to the previous head.
                  }
              }

          unbondedStateDatumLookup <-
            liftContractM
              "userStakeUnbondedPoolContract: Could not create state datum lookup"
              $ ScriptLookups.datum unbondedStateDatum
          entryDatumLookup <-
            liftContractM
              "userStakeUnbondedPoolContract: Could not create entry datum lookup"
              $ ScriptLookups.datum entryDatum
          let
            constraints :: TxConstraints Unit Unit
            constraints =
              mconcat
                [ mustMintValueWithRedeemer mintRedeemer entryValue
                , mustPayToScript valHash unbondedStateDatum stateTokenValue
                , mustPayToScript valHash assetDatum stakeValue
                , mustPayToScript valHash entryDatum entryValue
                , mustBeSignedBy userPkh
                , mustSpendScriptOutput poolTxInput valRedeemer
                , mustValidateIn range
                ]

            lookup :: ScriptLookups.ScriptLookups PlutusData
            lookup = mconcat
              [ ScriptLookups.mintingPolicy listPolicy
              , ScriptLookups.validator validator
              , ScriptLookups.unspentOutputs $ unwrap userUtxos
              , ScriptLookups.unspentOutputs $ unwrap unbondedPoolUtxos
              , unbondedStateDatumLookup
              , entryDatumLookup
              ]
          pure $ constraints /\ lookup
        EQ -> do
          -- If we have equality, the on chain element must already exist, so
          -- we must spend and update it. In this case, we are updating the
          -- head of the list.
          logInfo' "userStakeUnbondedPoolContract: Compare EQ"
          assocElem <-
            liftContractM
              "userStakeUnbondedPoolContract: Cannot \
              \extract head from Assoc. List - this should be impossible"
              $ head assocList
          let
            txIn /\ txOut = snd assocElem
            valRedeemer = Redeemer $ toData $ StakeAct
              { stakeAmount: amt
              , stakeHolder: userPkh
              , mintingAction: Nothing -- equality means we are updating the
              -- head Assoc. List element.
              }
          -- Get the Entry datum of the old assoc. list element
          dHash <- liftContractM
            "userStakeUnbondedPoolContract: Could not get Entry Datum Hash"
            (unwrap txOut).dataHash
          logInfo_ "userStakeUnbondedPoolContract: " dHash
          listDatum <-
            liftedM
              "userStakeUnbondedPoolContract: Cannot get Entry's\
              \ datum" $ getDatumByHash dHash
          unbondedListDatum :: UnbondedStakingDatum <-
            liftContractM
              "userStakeUnbondedPoolContract: Cannot extract NFT State datum"
              $ fromData (unwrap listDatum)
          -- The updated Entry Datum
          entryDatum <- case unbondedListDatum of
            EntryDatum { entry } -> do
              let
                e = unwrap entry
                updateDeposited = e.deposited + amtBigInt
              unless
                ( toBigInt minStake <= updateDeposited
                    && updateDeposited
                    <= toBigInt maxStake
                )
                $ throwContractError
                    "userStakeUnbondedPoolContract: Stake amount outside of \
                    \min/max range"
              pure $ Datum $ toData $ EntryDatum
                { entry: Entry $ e
                    { newDeposit = e.newDeposit + amtBigInt
                    , deposited = updateDeposited
                    }
                }
            _ -> throwContractError
              "userStakeUnbondedPoolContract: Datum not \
              \Entry constructor"

          entryDatumLookup <-
            liftContractM
              "userStakeUnbondedPoolContract: Could not create state datum lookup"
              $ ScriptLookups.datum entryDatum
          let
            constraints :: TxConstraints Unit Unit
            constraints =
              mconcat
                [ mustPayToScript valHash assetDatum stakeValue
                , mustPayToScript valHash entryDatum entryValue
                , mustBeSignedBy userPkh
                , mustSpendScriptOutput txIn valRedeemer
                , mustValidateIn range
                ]

            lookup :: ScriptLookups.ScriptLookups PlutusData
            lookup = mconcat
              [ ScriptLookups.validator validator
              , ScriptLookups.unspentOutputs $ unwrap userUtxos
              , ScriptLookups.unspentOutputs $ unwrap unbondedPoolUtxos
              , entryDatumLookup
              ]
          pure $ constraints /\ lookup
        GT -> do
          -- The hashed key is greater than so we must look at the assoc. list
          -- in more detail
          logInfo' "userStakeUnbondedPoolContract: Compare GT"
          mintingAction
            /\ { firstInput, secondInput }
            /\ { firstOutput, secondOutput }
            /\ { secondKey } <-
            liftContractM
              "userStakeUnbondedPoolContract: Cannot get position in Assoc. List"
              $ findInsertUpdateElem assocList hashedUserPkh
          let
            valRedeemer = Redeemer $ toData $ StakeAct
              { stakeAmount: amt
              , stakeHolder: userPkh
              , mintingAction
              }

          -- Get the Entry datum of the old assoc. list (first) element
          dHash <- liftContractM
            "userStakeUnbondedPoolContract: Could not get Entry Datum Hash"
            (unwrap firstOutput).dataHash
          logInfo_ "userStakeUnbondedPoolContract: " dHash
          firstListDatum <-
            liftedM
              "userStakeUnbondedPoolContract: Cannot get \
              \Entry's  datum" $ getDatumByHash dHash
          firstunBondedListDatum :: UnbondedStakingDatum <-
            liftContractM
              "userStakeUnbondedPoolContract: Cannot extract Assoc. List datum"
              $ fromData (unwrap firstListDatum)

          -- Constraints for the first element.
          firstConstraints /\ firstLookups <- case firstunBondedListDatum of
            EntryDatum { entry } -> do
              let e = unwrap entry
              firstEntryDatum <-
                if isJust mintingAction then
                  -- MintInBetween and MintEnd are the same here
                  -- a new middle entry is created so update next
                  pure $ Datum $ toData $ EntryDatum
                    { entry: Entry $ e
                        { next = Just hashedUserPkh
                        }
                    }
                else do -- depositing/updating at the first entry
                  let updateDeposited = e.deposited + amtBigInt
                  unless
                    ( toBigInt minStake <= updateDeposited
                        && updateDeposited
                        <= toBigInt maxStake
                    )
                    $ throwContractError
                        "userStakeUnbondedPoolContract: Stake amount outside of \
                        \min/max range"
                  pure $ Datum $ toData $ EntryDatum
                    { entry: Entry $ e
                        { newDeposit = e.newDeposit + amtBigInt
                        , deposited = updateDeposited
                        }
                    }
              firstEntryDatumLookup <-
                liftContractM
                  "userStakeUnbondedPoolContract: Could not create state datum \
                  \lookup"
                  $ ScriptLookups.datum firstEntryDatum
              let
                constr = mconcat
                  [ mustPayToScript valHash firstEntryDatum entryValue
                  , mustSpendScriptOutput firstInput valRedeemer
                  ]
                -- We add validator at the end. If we are minting i.e. when
                -- mintingAction is "Just", we include those in
                -- `middleConstraints` and `middleLookups` below
                lu = firstEntryDatumLookup
              pure $ constr /\ lu
            _ -> throwContractError
              "userStakeUnbondedPoolContract: Datum not \
              \Entry constructor"

          -- Constraints for the potential middle element.
          middleConstraints /\ middleLookups <-
            if isJust mintingAction then do -- a genuine new entry
              unless (minStake <= amt && amt <= maxStake)
                $ throwContractError
                    "userStakeUnbondedPoolContract: Stake amount outside of \
                    \min/max range"
              -- Inbetween mint - this should not fail because we have `Just`
              ma <- liftContractM
                "userStakeUnbondedPoolContract: Could not get \
                \minting action"
                mintingAction
              let
                -- Minting a new Entry
                mintRedeemer = Redeemer $ toData $ ListInsert ma

                entryDatum = Datum $ toData $ EntryDatum
                  { entry: Entry
                      { key: hashedUserPkh
                      , deposited: amtBigInt
                      , newDeposit: amtBigInt
                      , rewards: zero
                      , totalRewards: zero
                      , totalDeposited: zero
                      , open: true
                      , next: secondKey -- points to original second key
                      }
                  }

              entryDatumLookup <-
                liftContractM
                  "userStakeUnbondedPoolContract: Could not create state datum \
                  \lookup"
                  $ ScriptLookups.datum entryDatum
              let
                constr = mconcat
                  [ mustMintValueWithRedeemer mintRedeemer entryValue
                  , mustPayToScript valHash entryDatum entryValue
                  ]
                lu = mconcat
                  [ ScriptLookups.mintingPolicy listPolicy
                  , entryDatumLookup
                  ]
              pure $ constr /\ lu
            else pure $ mempty /\ mempty

          -- Get the constraints for the second assoc. list element
          lastConstraints /\ lastLookups <- case secondOutput, secondInput of
            Nothing, Nothing -> pure $ mempty /\ mempty
            Just so, Just si -> do --
              dh <- liftContractM
                "userStakeUnbondedPoolContract: Could not get Entry Datum Hash"
                (unwrap so).dataHash
              logInfo_ "userStakeUnbondedPoolContract: " dh
              secondListDatum <-
                liftedM
                  "userStakeUnbondedPoolContract: Cannot \
                  \get Entry's datum" $ getDatumByHash dh
              secondunBondedListDatum :: UnbondedStakingDatum <-
                liftContractM
                  "userStakeUnbondedPoolContract: Cannot extract NFT State datum"
                  $ fromData (unwrap secondListDatum)

              -- Unchanged in the case
              lastEntryDatum <- case secondunBondedListDatum of
                EntryDatum { entry } ->
                  pure $ Datum $ toData $ EntryDatum { entry }
                _ -> throwContractError
                  "userStakeUnbondedPoolContract: Datum not \
                  \Entry constructor"

              lastEntryDatumLookup <-
                liftContractM
                  "userStakeUnbondedPoolContract: Could not create state datum \
                  \lookup"
                  $ ScriptLookups.datum lastEntryDatum
              let
                constr = mconcat
                  [ mustPayToScript valHash lastEntryDatum entryValue
                  , mustSpendScriptOutput si valRedeemer
                  ]
                lu = mconcat
                  [ ScriptLookups.mintingPolicy listPolicy
                  , lastEntryDatumLookup
                  ]
              pure $ constr /\ lu
            _, _ -> throwContractError
              "userStakeUnbondedPoolContract: Datum not\
              \Entry constructor"
          pure
            $ mconcat
                [ firstConstraints
                , middleConstraints
                , lastConstraints
                , mustBeSignedBy userPkh
                ]
            /\
              mconcat
                [ ScriptLookups.validator validator
                , ScriptLookups.unspentOutputs $ unwrap userUtxos
                , ScriptLookups.unspentOutputs $ unwrap unbondedPoolUtxos
                , firstLookups
                , middleLookups
                , lastLookups
                ]
    StateDatum { maybeEntryName: _, open: false } ->
      throwContractError
        "userStakeUnbondedPoolContract: Cannot deposit to a closed pool"
    _ -> throwContractError
      "userStakeUnbondedPoolContract: \
      \Datum incorrect type"

  unattachedBalancedTx <-
    liftedE $ ScriptLookups.mkUnbalancedTx lookup constraints
  logInfo_
    "userStakeUnbondedPoolContract: unAttachedUnbalancedTx"
    unattachedBalancedTx
<<<<<<< HEAD
  transaction <-
=======
  signedTx <-
>>>>>>> 75b2a8c6
    liftedM
      "userStakeUnbondedPoolContract: Cannot balance, reindex redeemers, attach \
      \datums redeemers and sign"
      $ balanceAndSignTx unattachedBalancedTx
  -- Submit transaction using Cbor-hex encoded `ByteArray`
<<<<<<< HEAD
  transactionHash <- submit transaction
=======
  transactionHash <- submit signedTx
>>>>>>> 75b2a8c6
  logInfo_
    "userStakeUnbondedPoolContract: Transaction successfully submitted with hash"
    $ byteArrayToHex
    $ unwrap transactionHash<|MERGE_RESOLUTION|>--- conflicted
+++ resolved
@@ -29,14 +29,7 @@
 import Contract.Prim.ByteArray (byteArrayToHex)
 import Contract.ScriptLookups as ScriptLookups
 import Contract.Scripts (validatorHash)
-<<<<<<< HEAD
-import Contract.Transaction
-  ( balanceAndSignTx
-  , submit
-  )
-=======
 import Contract.Transaction (balanceAndSignTx, submit)
->>>>>>> 75b2a8c6
 import Contract.TxConstraints
   ( TxConstraints
   , mustBeSignedBy
@@ -49,10 +42,7 @@
 import Contract.Value (mkTokenName, singleton)
 import Control.Applicative (unless)
 import Data.Array (head)
-<<<<<<< HEAD
-=======
 import Plutus.Conversion (fromPlutusAddress)
->>>>>>> 75b2a8c6
 import Scripts.ListNFT (mkListNFTPolicy)
 import Scripts.PoolValidator (mkUnbondedPoolValidator)
 import Settings (unbondedStakingTokenName)
@@ -114,11 +104,7 @@
   logInfo_ "userStakeUnbondedPoolContract: validatorHash" valHash
   let poolAddr = scriptHashAddress valHash
   logInfo_ "userStakeUnbondedPoolContract: Pool address"
-<<<<<<< HEAD
-    (networkId /\ poolAddr)
-=======
     $ fromPlutusAddress networkId poolAddr
->>>>>>> 75b2a8c6
   -- Get the unbonded pool's utxo
   unbondedPoolUtxos <-
     liftedM
@@ -590,21 +576,13 @@
   logInfo_
     "userStakeUnbondedPoolContract: unAttachedUnbalancedTx"
     unattachedBalancedTx
-<<<<<<< HEAD
-  transaction <-
-=======
   signedTx <-
->>>>>>> 75b2a8c6
     liftedM
       "userStakeUnbondedPoolContract: Cannot balance, reindex redeemers, attach \
       \datums redeemers and sign"
       $ balanceAndSignTx unattachedBalancedTx
   -- Submit transaction using Cbor-hex encoded `ByteArray`
-<<<<<<< HEAD
-  transactionHash <- submit transaction
-=======
   transactionHash <- submit signedTx
->>>>>>> 75b2a8c6
   logInfo_
     "userStakeUnbondedPoolContract: Transaction successfully submitted with hash"
     $ byteArrayToHex
