--- conflicted
+++ resolved
@@ -47,10 +47,7 @@
 import Data.Array (elemIndex, (:), (!!))
 import Data.Map (toUnfoldable)
 import Data.BigInt as BigInt
-<<<<<<< HEAD
-=======
 import Plutus.Conversion (fromPlutusAddress)
->>>>>>> 75b2a8c6
 import Scripts.PoolValidator (mkUnbondedPoolValidator)
 import Settings (unbondedStakingTokenName)
 import Types.Scripts (ValidatorHash)
@@ -121,11 +118,7 @@
   logInfo_ "closeUnbondedPoolContract: validatorHash" valHash
   let poolAddr = scriptHashAddress valHash
   logInfo_ "closeUnbondedPoolContract: Pool address"
-<<<<<<< HEAD
-    (networkId /\ poolAddr)
-=======
     $ fromPlutusAddress networkId poolAddr
->>>>>>> 75b2a8c6
   -- Get the unbonded pool's utxo
   unbondedPoolUtxos <-
     liftedM
