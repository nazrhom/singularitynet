--- conflicted
+++ resolved
@@ -185,16 +185,12 @@
       -- Concatenate constraints/lookups
       let
         constraints :: TxConstraints Unit Unit
-<<<<<<< HEAD
         constraints =
           mustBeSignedBy admin
             <> mustIncludeDatum poolDatum
             <> mustPayToScript valHash stateDatum stateTokenValue
             <> mconcat (mconcat constraintList)
             <> mustValidateIn range
-=======
-        constraints = mustBeSignedBy admin
->>>>>>> 11c1aba6
 
         lookups :: ScriptLookups.ScriptLookups PlutusData
         lookups =
@@ -269,11 +265,8 @@
             (toUnfoldable $ unwrap unbondedPoolUtxos :: Array _)
             <> mustBeSignedBy admin
             <> mustIncludeDatum poolDatum
-<<<<<<< HEAD
             <> mustPayToScript valHash stateDatum stateTokenValue
             <> mustValidateIn range
-=======
->>>>>>> 11c1aba6
 
         lookups :: ScriptLookups.ScriptLookups PlutusData
         lookups = mconcat
@@ -291,25 +284,6 @@
         "closeUnbondedPoolContract: Pool is already closed"
     _ ->
       throwContractError "closeUnbondedPoolContract: Datum incorrect type"
-<<<<<<< HEAD
-  -- Build transaction
-  unattachedBalancedTx <-
-    liftedE $ ScriptLookups.mkUnbalancedTx lookups constraints
-  logInfo_
-    "closeUnbondedPoolContract: unAttachedUnbalancedTx"
-    unattachedBalancedTx
-  BalancedSignedTransaction { signedTxCbor } <-
-    liftedM
-      "closeUnbondedPoolContract: Cannot balance, reindex redeemers, attach /\
-      \datums redeemers and sign"
-      $ balanceAndSignTx unattachedBalancedTx
-  -- Submit transaction using Cbor-hex encoded `ByteArray`
-  transactionHash <- submit signedTxCbor
-  logInfo_
-    "closeUnbondedPoolContract: Transaction successfully submitted with hash"
-    $ byteArrayToHex
-    $ unwrap transactionHash
-  logInfo' "closeUnbondedPoolContract: Successfully closed pool"
 
 -- | Calculates user awards according to spec formula
 calculateRewards
@@ -332,8 +306,6 @@
     when (f < zero) $ throwContractError
       "calculateRewards: invalid rewards amount"
     pure $ rewards + f
-=======
->>>>>>> 11c1aba6
 
 -- | Creates a constraint and lookups list for updating each user entry
 mkEntryUpdateList
