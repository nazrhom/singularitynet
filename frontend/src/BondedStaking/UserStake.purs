--- conflicted
+++ resolved
@@ -30,14 +30,7 @@
 import Contract.Prim.ByteArray (byteArrayToHex)
 import Contract.ScriptLookups as ScriptLookups
 import Contract.Scripts (validatorHash)
-<<<<<<< HEAD
-import Contract.Transaction
-  ( balanceAndSignTx
-  , submit
-  )
-=======
 import Contract.Transaction (balanceAndSignTx, submit)
->>>>>>> 75b2a8c6
 import Contract.TxConstraints
   ( TxConstraints
   , mustBeSignedBy
@@ -50,10 +43,7 @@
 import Contract.Value (mkTokenName, singleton)
 import Control.Applicative (unless)
 import Data.Array (head)
-<<<<<<< HEAD
-=======
 import Plutus.Conversion (fromPlutusAddress)
->>>>>>> 75b2a8c6
 import Scripts.ListNFT (mkListNFTPolicy)
 import Scripts.PoolValidator (mkBondedPoolValidator)
 import Settings (bondedStakingTokenName)
@@ -112,11 +102,7 @@
   logInfo_ "userStakeBondedPoolContract: validatorHash" valHash
   let poolAddr = scriptHashAddress valHash
   logInfo_ "userStakeBondedPoolContract: Pool address"
-<<<<<<< HEAD
-    (networkId /\ poolAddr)
-=======
     $ fromPlutusAddress networkId poolAddr
->>>>>>> 75b2a8c6
   -- Get the bonded pool's utxo
   bondedPoolUtxos <-
     liftedM
@@ -150,8 +136,6 @@
     assetCs = assetParams.currencySymbol
     assetTn = assetParams.tokenName
     stakeValue = singleton assetCs assetTn amtBigInt
-
-  hashedUserPkh <- liftAff $ hashPkh userPkh
   -- Get the minting policy and currency symbol from the list NFT:
   listPolicy <- liftedE $ mkListNFTPolicy Bonded nftCs
   -- Get the token name for the user by hashing
@@ -578,21 +562,13 @@
   logInfo_
     "userStakeBondedPoolContract: unAttachedUnbalancedTx"
     unattachedBalancedTx
-<<<<<<< HEAD
-  transaction <-
-=======
   signedTx <-
->>>>>>> 75b2a8c6
     liftedM
       "userStakeBondedPoolContract: Cannot balance, reindex redeemers, attach \
       \datums redeemers and sign"
       $ balanceAndSignTx unattachedBalancedTx
   -- Submit transaction using Cbor-hex encoded `ByteArray`
-<<<<<<< HEAD
-  transactionHash <- submit transaction
-=======
   transactionHash <- submit signedTx
->>>>>>> 75b2a8c6
   logInfo_
     "userStakeBondedPoolContract: Transaction successfully submitted with hash"
     $ byteArrayToHex
