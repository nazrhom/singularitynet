--- conflicted
+++ resolved
@@ -50,10 +50,7 @@
 import Data.Array (catMaybes, head)
 import Data.BigInt (BigInt)
 import Data.Map as Map
-<<<<<<< HEAD
-=======
 import Plutus.Conversion (fromPlutusAddress)
->>>>>>> 75b2a8c6
 import Scripts.ListNFT (mkListNFTPolicy)
 import Scripts.PoolValidator (mkBondedPoolValidator)
 import Settings (bondedStakingTokenName)
@@ -121,11 +118,7 @@
   logInfo_ "userWithdrawBondedPoolContract: validatorHash" valHash
   let poolAddr = scriptHashAddress valHash
   logInfo_ "userWithdrawBondedPoolContract: Pool address"
-<<<<<<< HEAD
-    (networkId /\ poolAddr)
-=======
     $ fromPlutusAddress networkId poolAddr
->>>>>>> 75b2a8c6
   -- Get the bonded pool's utxo
   bondedPoolUtxos <-
     liftedM
@@ -414,21 +407,13 @@
   logInfo_
     "userWithdrawBondedPoolContract: unAttachedUnbalancedTx"
     unattachedBalancedTx
-<<<<<<< HEAD
-  transaction <-
-=======
   signedTx <-
->>>>>>> 75b2a8c6
     liftedM
       "userWithdrawBondedPoolContract: Cannot balance, reindex redeemers, attach \
       \datums redeemers and sign"
       $ balanceAndSignTx unattachedBalancedTx
   -- Submit transaction using Cbor-hex encoded `ByteArray`
-<<<<<<< HEAD
-  transactionHash <- submit transaction
-=======
   transactionHash <- submit signedTx
->>>>>>> 75b2a8c6
   logInfo_
     "userWithdrawBondedPoolContract: Transaction successfully submitted with hash"
     $ byteArrayToHex
