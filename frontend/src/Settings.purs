module Settings
  ( agixCs
  , agixTn
  , bondedStakingTokenName
<<<<<<< HEAD
  , ntxCs
  , ntxTn
  , testInitBondedParams
=======
  , bondedHardCodedParams
  , ntxCs
  , ntxTn
  , testInitUnbondedParams
  , unbondedStakingTokenName
>>>>>>> 449d5a08
  ) where

import Contract.Prelude

import Contract.Numeric.NatRatio (fromNaturals, toRational)
import Contract.Numeric.Rational (Rational)
import Contract.Prim.ByteArray (byteArrayFromAscii, hexToByteArray)
import Contract.Value
  ( CurrencySymbol
  , TokenName
  , adaSymbol
  , adaToken
  , mkCurrencySymbol
  , mkTokenName
  )
<<<<<<< HEAD
import Types
  ( AssetClass(AssetClass)
  , InitialBondedParams(InitialBondedParams)
  )
=======
import Data.Maybe (Maybe)
import Types (AssetClass(AssetClass), BondedPoolParams(BondedPoolParams))
import UnbondedStaking.Types (InitialUnbondedParams(InitialUnbondedParams))
import Types.UnbalancedTransaction (PaymentPubKeyHash)
>>>>>>> 449d5a08
import Utils (nat, big)

bondedStakingTokenName :: Maybe TokenName
bondedStakingTokenName = mkTokenName =<< byteArrayFromAscii "BondedStakingToken"

interest' :: Maybe Rational
interest' = toRational <$> fromNaturals (nat 1) (nat 100)

-- Could make these unsafe/partial for convenience:
agixCs :: Maybe CurrencySymbol
agixCs = mkCurrencySymbol
  =<< hexToByteArray "6f1a1f0c7ccf632cc9ff4b79687ed13ffe5b624cce288b364ebdce50"

agixTn :: Maybe TokenName
agixTn = mkTokenName =<< byteArrayFromAscii "AGIX"

ntxCs :: Maybe CurrencySymbol
ntxCs = mkCurrencySymbol
  =<< hexToByteArray "b5094f93ff9fcba9e8b257197d589cbcde3d92a108804e3a378bd2ce"

ntxTn :: Maybe TokenName
ntxTn = mkTokenName =<< byteArrayFromAscii "NTX"

<<<<<<< HEAD
-- Used for local example:
testInitBondedParams :: Maybe InitialBondedParams
testInitBondedParams = do
=======
unbondedStakingTokenName :: Maybe TokenName
unbondedStakingTokenName = mkTokenName =<< byteArrayFromAscii
  "UnbondedStakingToken"

-- Temporary, serialise to JSON
bondedHardCodedParams
  :: PaymentPubKeyHash
  -> CurrencySymbol
  -> CurrencySymbol
  -> Maybe BondedPoolParams
bondedHardCodedParams adminPkh nftCs assocListCs = do
>>>>>>> 449d5a08
  interest <- interest'
  currencySymbol <- agixCs
  tokenName <- agixTn
  pure $ InitialBondedParams
    { iterations: nat 3
    , start: big 1000
    , end: big 2000
    , userLength: big 100
    , bondingLength: big 4
    , interest
    , minStake: nat 1000
    , maxStake: nat 10_000
    , bondedAssetClass: AssetClass
        { currencySymbol
        , tokenName
        }
<<<<<<< HEAD
=======
    , nftCs
    , assocListCs
    }

testInitUnbondedParams :: Maybe InitialUnbondedParams
testInitUnbondedParams = do
  interest <- interest'
  -- currencySymbol <- agixTn
  -- tokenName <- ntxTn
  pure $ InitialUnbondedParams
    { start: big 1000
    , userLength: big 100
    , adminLength: big 100
    , bondingLength: big 4
    , interestLength: big 2
    , increments: nat 2
    , interest: interest
    , minStake: nat 1000
    , maxStake: nat 10_000
    , unbondedAssetClass: AssetClass
        { currencySymbol: adaSymbol
        , tokenName: adaToken
        }
>>>>>>> 449d5a08
    }<|MERGE_RESOLUTION|>--- conflicted
+++ resolved
@@ -2,17 +2,11 @@
   ( agixCs
   , agixTn
   , bondedStakingTokenName
-<<<<<<< HEAD
   , ntxCs
   , ntxTn
   , testInitBondedParams
-=======
-  , bondedHardCodedParams
-  , ntxCs
-  , ntxTn
   , testInitUnbondedParams
   , unbondedStakingTokenName
->>>>>>> 449d5a08
   ) where
 
 import Contract.Prelude
@@ -28,21 +22,20 @@
   , mkCurrencySymbol
   , mkTokenName
   )
-<<<<<<< HEAD
+import Data.Maybe (Maybe)
 import Types
   ( AssetClass(AssetClass)
   , InitialBondedParams(InitialBondedParams)
   )
-=======
-import Data.Maybe (Maybe)
-import Types (AssetClass(AssetClass), BondedPoolParams(BondedPoolParams))
 import UnbondedStaking.Types (InitialUnbondedParams(InitialUnbondedParams))
-import Types.UnbalancedTransaction (PaymentPubKeyHash)
->>>>>>> 449d5a08
 import Utils (nat, big)
 
 bondedStakingTokenName :: Maybe TokenName
 bondedStakingTokenName = mkTokenName =<< byteArrayFromAscii "BondedStakingToken"
+
+unbondedStakingTokenName :: Maybe TokenName
+unbondedStakingTokenName = mkTokenName =<< byteArrayFromAscii
+  "UnbondedStakingToken"
 
 interest' :: Maybe Rational
 interest' = toRational <$> fromNaturals (nat 1) (nat 100)
@@ -62,23 +55,9 @@
 ntxTn :: Maybe TokenName
 ntxTn = mkTokenName =<< byteArrayFromAscii "NTX"
 
-<<<<<<< HEAD
 -- Used for local example:
 testInitBondedParams :: Maybe InitialBondedParams
 testInitBondedParams = do
-=======
-unbondedStakingTokenName :: Maybe TokenName
-unbondedStakingTokenName = mkTokenName =<< byteArrayFromAscii
-  "UnbondedStakingToken"
-
--- Temporary, serialise to JSON
-bondedHardCodedParams
-  :: PaymentPubKeyHash
-  -> CurrencySymbol
-  -> CurrencySymbol
-  -> Maybe BondedPoolParams
-bondedHardCodedParams adminPkh nftCs assocListCs = do
->>>>>>> 449d5a08
   interest <- interest'
   currencySymbol <- agixCs
   tokenName <- agixTn
@@ -95,10 +74,6 @@
         { currencySymbol
         , tokenName
         }
-<<<<<<< HEAD
-=======
-    , nftCs
-    , assocListCs
     }
 
 testInitUnbondedParams :: Maybe InitialUnbondedParams
@@ -120,5 +95,4 @@
         { currencySymbol: adaSymbol
         , tokenName: adaToken
         }
->>>>>>> 449d5a08
     }