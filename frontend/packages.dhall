{-
Welcome to your new Dhall package-set!

Below are instructions for how to edit this file for most use
cases, so that you don't need to know Dhall to use it.

## Warning: Don't Move This Top-Level Comment!

Due to how `dhall format` currently works, this comment's
instructions cannot appear near corresponding sections below
because `dhall format` will delete the comment. However,
it will not delete a top-level comment like this one.

## Use Cases

Most will want to do one or both of these options:
1. Override/Patch a package's dependency
2. Add a package not already in the default package set

This file will continue to work whether you use one or both options.
Instructions for each option are explained below.

### Overriding/Patching a package

Purpose:
- Change a package's dependency to a newer/older release than the
    default package set's release
- Use your own modified version of some dependency that may
    include new API, changed API, removed API by
    using your custom git repo of the library rather than
    the package set's repo

Syntax:
where `entityName` is one of the following:
- dependencies
- repo
- version
-------------------------------
let upstream = --
in  upstream
  with packageName.entityName = "new value"
-------------------------------

Example:
-------------------------------
let upstream = --
in  upstream
  with halogen.version = "master"
  with halogen.repo = "https://example.com/path/to/git/repo.git"

  with halogen-vdom.version = "v4.0.0"
-------------------------------

### Additions

Purpose:
- Add packages that aren't already included in the default package set

Syntax:
where `<version>` is:
- a tag (i.e. "v4.0.0")
- a branch (i.e. "master")
- commit hash (i.e. "701f3e44aafb1a6459281714858fadf2c4c2a977")
-------------------------------
let upstream = --
in  upstream
  with new-package-name =
    { dependencies =
       [ "dependency1"
       , "dependency2"
       ]
    , repo =
       "https://example.com/path/to/git/repo.git"
    , version =
        "<version>"
    }
-------------------------------

Example:
-------------------------------
let upstream = --
in  upstream
  with benchotron =
      { dependencies =
          [ "arrays"
          , "exists"
          , "profunctor"
          , "strings"
          , "quickcheck"
          , "lcg"
          , "transformers"
          , "foldable-traversable"
          , "exceptions"
          , "node-fs"
          , "node-buffer"
          , "node-readline"
          , "datetime"
          , "now"
          ]
      , repo =
          "https://github.com/hdgarrood/purescript-benchotron.git"
      , version =
          "v7.0.0"
      }
-------------------------------
-}
let upstream =
      https://github.com/purescript/package-sets/releases/download/psc-0.14.5-20211116/packages.dhall
        sha256:7ba810597a275e43c83411d2ab0d4b3c54d0b551436f4b1632e9ff3eb62e327a

let additions =
      { properties =
          { dependencies = ["prelude", "console"]
          , repo = "https://github.com/Risto-Stevcev/purescript-properties.git"
          , version = "v0.2.0"
          }
      , lattice =
          { dependencies = ["prelude", "console", "properties"]
          , repo = "https://github.com/Risto-Stevcev/purescript-lattice.git"
          , version = "v0.3.0"
          }
      , mote =
          { dependencies = [ "these", "transformers", "arrays" ]
          , repo = "https://github.com/garyb/purescript-mote"
          , version = "v1.1.0"
          }
      , medea =
          { dependencies =
            [ "aff"
            , "argonaut"
            , "arrays"
            , "bifunctors"
            , "control"
            , "effect"
            , "either"
            , "enums"
            , "exceptions"
            , "foldable-traversable"
            , "foreign-object"
            , "free"
            , "integers"
            , "lists"
            , "maybe"
            , "mote"
            , "naturals"
            , "newtype"
            , "node-buffer"
            , "node-fs-aff"
            , "node-path"
            , "nonempty"
            , "ordered-collections"
            , "parsing"
            , "partial"
            , "prelude"
            , "psci-support"
            , "quickcheck"
            , "quickcheck-combinators"
            , "safely"
            , "spec"
            , "strings"
            , "these"
            , "transformers"
            , "typelevel"
            , "tuples"
            , "unicode"
            , "unordered-collections"
            , "unsafe-coerce"
            ]
        , repo = "https://github.com/juspay/medea-ps.git"
        , version = "8b215851959aa8bbf33e6708df6bd683c89d1a5a"
        }
      , aeson =
        { dependencies =
          [ "aff"
          , "argonaut"
          , "argonaut-codecs"
          , "argonaut-core"
          , "arrays"
          , "bifunctors"
          , "bigints"
          , "const"
          , "control"
          , "effect"
          , "either"
          , "exceptions"
          , "foldable-traversable"
          , "foreign-object"
          , "gen"
          , "identity"
          , "integers"
          , "maybe"
          , "newtype"
          , "node-buffer"
          , "node-fs-aff"
          , "node-path"
          , "nonempty"
          , "numbers"
          , "partial"
          , "prelude"
          , "quickcheck"
          , "record"
          , "sequences"
          , "spec"
          , "strings"
          , "transformers"
          , "tuples"
          , "typelevel"
          , "typelevel-prelude"
          , "uint"
          , "untagged-union"
          ]
        , repo = "https://github.com/mlabs-haskell/purescript-aeson.git"
        , version = "69bd18c4a9cffdebc45c55d2448740721a91854c"
        }
      , aeson-helpers =
        { dependencies =
          [ "aff"
          , "argonaut-codecs"
          , "argonaut-core"
          , "arrays"
          , "bifunctors"
          , "contravariant"
          , "control"
          , "effect"
          , "either"
          , "enums"
          , "foldable-traversable"
          , "foreign-object"
          , "maybe"
          , "newtype"
          , "ordered-collections"
          , "prelude"
          , "profunctor"
          , "psci-support"
          , "quickcheck"
          , "record"
          , "spec"
          , "spec-quickcheck"
          , "transformers"
          , "tuples"
          , "typelevel-prelude"
          ]
        , repo =
            "https://github.com/mlabs-haskell/purescript-bridge-aeson-helpers.git"
        , version = "44d0dae060cf78babd4534320192b58c16a6f45b"
        }
      , sequences =
        { dependencies =
          [ "arrays"
          , "assert"
          , "console"
          , "effect"
          , "lazy"
          , "maybe"
          , "newtype"
          , "nonempty"
          , "partial"
          , "prelude"
          , "profunctor"
          , "psci-support"
          , "quickcheck"
          , "quickcheck-laws"
          , "tuples"
          , "unfoldable"
          , "unsafe-coerce"
          ]
        , repo = "https://github.com/hdgarrood/purescript-sequences"
        , version = "v3.0.2"
        }
      , cardano-transaction-lib =
          { dependencies =
            [ "aeson"
            , "aeson-helpers"
            , "aff"
            , "aff-promise"
            , "affjax"
            , "arraybuffer-types"
            , "arrays"
            , "bifunctors"
            , "bigints"
            , "checked-exceptions"
            , "console"
            , "const"
            , "control"
            , "debug"
            , "effect"
            , "either"
            , "encoding"
            , "enums"
            , "exceptions"
            , "foldable-traversable"
            , "foreign-object"
            , "http-methods"
            , "identity"
            , "integers"
            , "js-date"
            , "lattice"
            , "lists"
            , "maybe"
            , "medea"
            , "media-types"
            , "monad-logger"
            , "mote"
            , "newtype"
            , "node-buffer"
            , "node-fs"
            , "node-fs-aff"
            , "node-path"
            , "nonempty"
            , "ordered-collections"
            , "orders"
            , "partial"
            , "prelude"
            , "profunctor"
            , "profunctor-lenses"
            , "quickcheck"
            , "quickcheck-laws"
            , "quickcheck-combinators"
            , "rationals"
            , "record"
            , "refs"
            , "spec"
            , "spec-quickcheck"
            , "strings"
            , "tailrec"
            , "text-encoding"
            , "these"
            , "transformers"
            , "tuples"
            , "typelevel"
            , "typelevel-prelude"
            , "uint"
            , "undefined"
            , "unfoldable"
            , "untagged-union"
            , "variant"
            ]
        , repo = "https://github.com/Plutonomicon/cardano-transaction-lib.git"
<<<<<<< HEAD
        , version = "03e1287a8b5b3017ac58470be9f44dc67debc3ee"
=======
        , version = "c599f1c4f3eeb55a1236454ee6ca15a418fa9545"
>>>>>>> 75b2a8c6
        }
      }
in upstream // additions<|MERGE_RESOLUTION|>--- conflicted
+++ resolved
@@ -336,11 +336,7 @@
             , "variant"
             ]
         , repo = "https://github.com/Plutonomicon/cardano-transaction-lib.git"
-<<<<<<< HEAD
         , version = "03e1287a8b5b3017ac58470be9f44dc67debc3ee"
-=======
-        , version = "c599f1c4f3eeb55a1236454ee6ca15a418fa9545"
->>>>>>> 75b2a8c6
         }
       }
 in upstream // additions