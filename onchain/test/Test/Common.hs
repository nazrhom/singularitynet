--- conflicted
+++ resolved
@@ -7,12 +7,7 @@
   testAdminPkh,
 ) where
 
-<<<<<<< HEAD
-import ListNFT (pbondedListNFTPolicy)
-import PTypes (PMintingAction)
-=======
 import ListNFT (plistNFTPolicy)
->>>>>>> e40d8b6b
 import Plutarch.Api.V1 (PScriptContext, mintingPolicySymbol, mkMintingPolicy)
 import Plutarch.Unsafe (punsafeCoerce)
 import Plutus.V1.Ledger.Api (
@@ -22,12 +17,8 @@
   TxId (TxId),
   TxOutRef (TxOutRef, txOutRefId, txOutRefIdx),
  )
-<<<<<<< HEAD
-import StateNFT (pbondedStateNFTPolicy)
-=======
 import StateNFT (pstateNFTPolicy)
-import Types (PMintingAction)
->>>>>>> e40d8b6b
+import PTypes (PMintingAction)
 
 -- The CurrencySymbol associated with the state NFT
 testStateCurrencySymbol :: TokenName -> CurrencySymbol
