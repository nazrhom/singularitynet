--- conflicted
+++ resolved
@@ -272,9 +272,7 @@
       -- We get the entry' asset class
       entryTok <- pletC $ getTokenName params.assocListCs inputResolved.value
       -- Get updated entry
-      newEntry <-
-        tcont . pletFields @PEntryFields
-          =<< getOutputEntry poolAddr entryTok txInfoData txInfo.outputs
+      newEntry <- getOutputEntry poolAddr entryTok txInfoData txInfo.outputs
       ---- BUSINESS LOGIC ----
       pure $
         pif
@@ -455,9 +453,7 @@
   newEntryTok <- pletC $ passetClass # params.assocListCs # stakeHolderTn
   ---- FETCH DATUMS ----
   entry <- tcont . pletFields @PEntryFields =<< getEntryData datum
-  newEntry <-
-    tcont . pletFields @PEntryFields
-      =<< getOutputEntry poolAddr newEntryTok txInfoData txInfo.outputs
+  newEntry <- getOutputEntry poolAddr newEntryTok txInfoData txInfo.outputs
   ---- BUSINESS LOGIC ----
   guardC "updateStakeLogic: spent entry's key does not match user's key" $
     entry.key #== stakeHolderKey
@@ -518,153 +514,8 @@
         -- Get datum for current state
         entryKey <- getStateData datum
         -- Get datum for new list entry
-        newEntry <-
-          tcont . pletFields @PEntryFields
-            =<< getOutputEntry poolAddr newEntryTok txInfoData txInfo.outputs
-        pure punit
-      _ -> punit
+        newEntry <- getOutputEntry poolAddr newEntryTok txInfoData txInfo.outputs
         ---- BUSINESS LOGIC ----
-<<<<<<< HEAD
-        --newEntryGuard params newEntry stakeAmt stakeHolderKey
-        ------ INDUCTIVE CONDITIONS ----
-        ---- Validate that spentOutRef is the state UTXO and matches redeemer
-        --guardC "newStakeLogic (mintHead): spent input is not the state UTXO" $
-        --  spentInputResolved.value
-        --    `hasStateToken` (params.nftCs, pconstant bondedStakingTokenName)
-        --guardC
-        --  "newStakeLogic (mintHead): spent input does not match redeemer \
-        --  \input"
-        --  $ spentInput.outRef #== pfield @"_0" # stateOutRef
-        ---- Validate next state
-        --guardC
-        --  "newStakeLogic (mintHead): next pool state does not point to new \
-        --  \ entry"
-        --  $ nextEntryKey `pointsTo` newEntry.key
-        ---- Validate list order and links
-        --pure . pmatch entryKey $ \case
-        --  -- We are shifting the current head forwards
-        --  PDJust currentEntryKey' -> unTermCont $ do
-        --    currentEntryKey <- pletC $ pfromData $ pfield @"_0" # currentEntryKey'
-        --    -- Validate order of entries
-        --    guardC
-        --      "newStakeLogic (mintInBetween): new entry's key should be \
-        --      \strictly less than  current entry"
-        --      $ pfromData newEntry.key #< currentEntryKey
-        --    -- The new entry should point to the current entry
-        --    guardC
-        --      "newStakeLogic (mintInBetween): new entry should point to \
-        --      \current entry"
-        --      $ newEntry.next `pointsTo` currentEntryKey
-        --  -- This is the first stake of the pool
-        --  PDNothing _ -> unTermCont $ do
-        --    -- The new entry should *not* point to anything
-        --    guardC
-        --      "newStakeLogic (mintInBetween): new entry should not point to \
-        --      \anything"
-        --      $ pointsNowhere newEntry.next
-      --PMintInBetween outRefs -> unTermCont $ do
-      --  ---- FETCH DATUMS ----
-      --  entriesRefs <-
-      --    tcont $ pletFields @'["previousEntry", "currentEntry"] outRefs
-      --  -- Get datum for prevEntry
-      --  prevEntry <- tcont . pletFields @PEntryFields =<< getEntryData datum
-      --  -- Get datum for prevEntryUpdated
-      --  let prevEntryTok :: Term s PAssetClass
-      --      prevEntryTok =
-      --        getTokenName
-      --          params.assocListCs
-      --          spentInputResolved.value
-      --  prevEntryUpdated <-
-      --    tcont . pletFields @PEntryFields
-      --      =<< getOutputEntry poolAddr prevEntryTok txInfoData txInfo.outputs
-      --  -- Get datum for new list entry
-      --  newEntry <-
-      --    tcont . pletFields @PEntryFields
-      --      =<< getOutputEntry poolAddr newEntryTok txInfoData txInfo.outputs
-      --  -- Get the current entry's key
-      --  currEntryKey <- pure . pmatch prevEntry.next $ \case
-      --    PDJust key -> pfield @"_0" # key
-      --    PDNothing _ ->
-      --      ptraceError
-      --        "newStakeLogic (mintEnd): the previous \
-      --        \ entry does not point to another entry"
-      --  ---- BUSINESS LOGIC ----
-      --  -- Validate initialization of new entry
-      --  newEntryGuard params newEntry stakeAmt stakeHolderKey
-      --  -- Previous entry should keep the same values when updated
-      --  equalEntriesGuard prevEntry prevEntryUpdated
-      --  ---- INDUCTIVE CONDITIONS ----
-      --  -- Validate that previousEntry is a list entry and matches redeemer
-      --  guardC "newStakeLogic (mintEnd): spent input is not an entry" $
-      --    hasListNft params.assocListCs spentInputResolved.value
-      --  guardC
-      --    "newStakeLogic (mintEnd): spent input is not the same as input in \
-      --    \ redeemer"
-      --    $ spentInput.outRef #== entriesRefs.previousEntry
-      --  -- Previous entry should now point to the new entry
-      --  guardC
-      --    "newStakeLogic (mintEnd): the previous entry should point to the \
-      --    \new entry"
-      --    $ prevEntryUpdated.next `pointsTo` newEntry.key
-      --  -- And new entry should point to the current entry
-      --  guardC
-      --    "newStakeLogic (mintEnd): the new entry should point to the \
-      --    \current entry"
-      --    $ newEntry.next `pointsTo` currEntryKey
-      --  -- Validate entries' order
-      --  guardC
-      --    "newStakeLogic (mintEnd): failed to validate order in previous, \
-      --    \current and new entry"
-      --    $ pfromData prevEntry.key #< newEntry.key
-      --      #&& newEntry.key #< currEntryKey
-      --PMintEnd listEndOutRef' -> unTermCont $ do
-      --  ---- FETCH DATUMS ----
-      --  listEndOutRef <- pletC $ pfield @"_0" # listEndOutRef'
-      --  -- Get datum for endEntry
-      --  endEntry <- tcont . pletFields @PEntryFields =<< getEntryData datum
-      --  -- Get datum for endEntryUpdated
-      --  let endEntryTok :: Term s PAssetClass
-      --      endEntryTok =
-      --        getTokenName
-      --          params.assocListCs
-      --          spentInputResolved.value
-      --  endEntryUpdated <-
-      --    tcont . pletFields @PEntryFields
-      --      =<< getOutputEntry poolAddr endEntryTok txInfoData txInfo.outputs
-      --  -- Get datum for new list entry
-      --  newEntry <-
-      --    tcont . pletFields @PEntryFields
-      --      =<< getOutputEntry poolAddr newEntryTok txInfoData txInfo.outputs
-      --  ---- BUSINESS LOGIC ----
-      --  -- Validate initialization of new entry
-      --  newEntryGuard params newEntry stakeAmt stakeHolderKey
-      --  -- End entry should keep the same values when updated
-      --  equalEntriesGuard endEntry endEntryUpdated
-      --  ---- INDUCTIVE CONDITIONS ----
-      --  -- Validate that endEntry is a list entry and matches redeemer
-      --  guardC "newStakeLogic (mintEnd): spent input is not an entry" $
-      --    hasListNft params.assocListCs spentInputResolved.value
-      --  guardC
-      --    "newStakeLogic (mintEnd): spent input is not the same as input in \
-      --    \redeemer"
-      --    $ spentInput.outRef #== listEndOutRef
-      --  -- End entry should point nowhere
-      --  guardC "newStakeLogic (mintEnd): end should point nowhere" $
-      --    pointsNowhere endEntry.next
-      --  -- Updated end entry (no longer end) should point to new entry
-      --  guardC
-      --    "newStakeLogic (mintEnd): updated end should point to new end \
-      --    \entry"
-      --    $ endEntryUpdated.next `pointsTo` newEntry.key
-      --  -- New entry (new end) should point nowhere
-      --  guardC "newStakeLogic (mintEnd): new end entry should not point anywhere" $
-      --    pointsNowhere newEntry.next
-      --  -- Validate entries' order
-      --  guardC
-      --    "newStakeLogic (mintEnd): new entry's key should come after end \
-      --    \entry"
-      --    $ pfromData endEntryUpdated.key #< pfromData newEntry.key
-=======
         newEntryGuard params newEntry stakeAmt stakeHolderKey
         ---- INDUCTIVE CONDITIONS ----
         -- Validate that spentOutRef is the state UTXO and matches redeemer
@@ -800,7 +651,6 @@
           "newStakeLogic (mintEnd): new entry's key should come after end \
           \entry"
           $ pfromData endEntryUpdated.key #< pfromData newEntry.key
->>>>>>> d3c5cc94
 
 withdrawActLogic ::
   forall (s :: S).
@@ -940,9 +790,7 @@
     -- Get datum for current state
     entryKey <- getKey =<< getStateData datum
     -- Get datum for head entry
-    headEntry <-
-      tcont . pletFields @PEntryFields
-        =<< getInputEntry headEntryOutRef txInfoData txInfo.inputs
+    headEntry <- getInputEntry headEntryOutRef txInfoData txInfo.inputs
     ---- BUSINESS LOGIC ----
     -- Validate that entry key matches the key in state UTxO
     guardC "withdrawHeadActLogic: consumed entry key does not match user's pkh" $
@@ -996,16 +844,13 @@
     let prevEntryTok :: Term s PAssetClass
         prevEntryTok = getTokenName params.assocListCs spentInputResolved.value
     prevEntryUpdated <-
-      tcont . pletFields @PEntryFields
-        =<< getOutputEntry
-          poolAddr
-          prevEntryTok
-          txInfoData
-          txInfo.outputs
+      getOutputEntry
+        poolAddr
+        prevEntryTok
+        txInfoData
+        txInfo.outputs
     -- Get datum for burned entry
-    burnEntry <-
-      tcont . pletFields @PEntryFields
-        =<< getInputEntry burnEntryOutRef txInfoData txInfo.inputs
+    burnEntry <- getInputEntry burnEntryOutRef txInfoData txInfo.inputs
     ---- BUSINESS LOGIC ----
     -- Validate withdrawn amount
     guardC
@@ -1088,9 +933,10 @@
   Term s PAssetClass ->
   Term s (PBuiltinList (PAsData (PTuple PDatumHash PDatum))) ->
   Term s (PBuiltinList (PAsData PTxOut)) ->
-  TermCont s (Term s PEntry)
+  TermCont s (PEntryHRec s)
 getOutputEntry poolAddr ac txInfoData =
-  getEntryData
+  tcont . pletFields @PEntryFields
+    <=< getEntryData
     <=< parseStakingDatum
     <=< flip getDatum txInfoData
     <=< getDatumHash
@@ -1101,14 +947,15 @@
   Term s PTxOutRef ->
   Term s (PBuiltinList (PAsData (PTuple PDatumHash PDatum))) ->
   Term s (PBuiltinList (PAsData PTxInInfo)) ->
-  TermCont s (Term s PEntry)
+  TermCont s (PEntryHRec s)
 getInputEntry inputOutRef txInfoData inputs = do
   entry <- flip pfind inputs $
     plam $ \input ->
       let outRef :: Term s PTxOutRef
           outRef = pfield @"outRef" # input
        in pdata outRef #== pdata inputOutRef
-  getEntryData
+  tcont . pletFields @PEntryFields
+    <=< getEntryData
     <=< parseStakingDatum
     <=< flip getDatum txInfoData
     <=< getDatumHash
