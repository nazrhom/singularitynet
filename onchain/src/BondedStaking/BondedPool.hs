--- conflicted
+++ resolved
@@ -150,26 +150,15 @@
     pure $
       pmatch act $ \case
         PAdminAct _ -> unTermCont $ do
-<<<<<<< HEAD
-          -- pguardC "pbondedPoolValidator: wrong period for PAdminAct redeemer" $
-          --  getBondedPeriod # txInfoF.validRange # params #== bondingPeriod
-          pure $ adminActLogic txInfoF paramsF
-        PStakeAct act -> unTermCont $ do
-          -- pguardC "pbondedPoolValidator: wrong period for PStakeAct \
-          -- \redeemer" $
-          --  getBondedPeriod # txInfoF.validRange # params
-          --     #== depositWithdrawPeriod
-=======
-          guardC "pbondedPoolValidator: wrong period for PAdminAct redeemer" $
+          pguardC "pbondedPoolValidator: wrong period for PAdminAct redeemer" $
             period #== bondingPeriod
           pure $ adminActLogic txInfoF paramsF
         PStakeAct act -> unTermCont $ do
-          guardC
+          pguardC
             "pbondedPoolValidator: wrong period for PStakeAct \
             \redeemer"
             $ getBondedPeriod # txInfoF.validRange # params
               #== depositWithdrawPeriod
->>>>>>> c54016b6
           pure
             . pletFields
               @'["stakeAmount", "pubKeyHash", "maybeMintingAction"]
@@ -182,19 +171,11 @@
                 dat
                 actF
         PWithdrawAct act' -> unTermCont $ do
-<<<<<<< HEAD
-          -- period <- getBondedPeriod # txInfoF.validRange # params
-          -- pguardC "pbondedPoolValidator: wrong period for PWithdrawAct \
-          --  \redeemer" $
-          --  period #== depositWithdrawPeriod #|| onlyWithdrawPeriod
           pguardC
-=======
-          guardC
             "pbondedPoolValidator: wrong period for PWithdrawAct \
             \redeemer"
             $ period #== depositWithdrawPeriod #|| period #== onlyWithdrawPeriod
-          guardC
->>>>>>> c54016b6
+          pguardC
             "pbondedPoolValidator: a token should be burned when using \
             \ PWithdrawAct"
             $ isBurningEntry txInfoF.mint paramsF.assocListCs
@@ -206,13 +187,8 @@
             dat
             act
         PCloseAct _ -> unTermCont $ do
-<<<<<<< HEAD
-          -- pguardC "pbondedPoolValidator: wrong period for PcloseAct redeemer" $
-          --   getBondedPeriod # txInfoF.validRange # params #== closingPeriod
-=======
-          guardC "pbondedPoolValidator: wrong period for PcloseAct redeemer" $
+          pguardC "pbondedPoolValidator: wrong period for PcloseAct redeemer" $
             period #== closingPeriod
->>>>>>> c54016b6
           pure $ closeActLogic ctxF.txInfo params
   where
     isBurningEntry ::
