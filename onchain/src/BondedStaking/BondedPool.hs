--- conflicted
+++ resolved
@@ -150,19 +150,11 @@
     pure $
       pmatch act $ \case
         PAdminAct _ -> unTermCont $ do
-<<<<<<< HEAD
-          guardC "pbondedPoolValidator: wrong period for PAdminAct redeemer" $
+          pguardC "pbondedPoolValidator: wrong period for PAdminAct redeemer" $
             getBondedPeriod # txInfoF.validRange # params #== bondingPeriod
           pure $ adminActLogic txInfoF paramsF
         PStakeAct act -> unTermCont $ do
-          guardC
-=======
-          pguardC "pbondedPoolValidator: wrong period for PAdminAct redeemer" $
-            period #== bondingPeriod
-          pure $ adminActLogic txInfoF paramsF
-        PStakeAct act -> unTermCont $ do
           pguardC
->>>>>>> 335aa03c
             "pbondedPoolValidator: wrong period for PStakeAct \
             \redeemer"
             $ getBondedPeriod # txInfoF.validRange # params
@@ -179,20 +171,11 @@
                 dat
                 actF
         PWithdrawAct act' -> unTermCont $ do
-<<<<<<< HEAD
-          period <- pletC $ getBondedPeriod # txInfoF.validRange # params
-          guardC
-            "pbondedPoolValidator: wrong period for PWithdrawAct \
-            \redeemer"
-            $ period #== depositWithdrawPeriod #|| period #== onlyWithdrawPeriod
-          guardC
-=======
           pguardC
             "pbondedPoolValidator: wrong period for PWithdrawAct \
             \redeemer"
             $ period #== depositWithdrawPeriod #|| period #== onlyWithdrawPeriod
           pguardC
->>>>>>> 335aa03c
             "pbondedPoolValidator: a token should be burned when using \
             \ PWithdrawAct"
             $ isBurningEntry txInfoF.mint paramsF.assocListCs
@@ -204,13 +187,8 @@
             dat
             act
         PCloseAct _ -> unTermCont $ do
-<<<<<<< HEAD
-          guardC "pbondedPoolValidator: wrong period for PcloseAct redeemer" $
+          pguardC "pbondedPoolValidator: wrong period for PcloseAct redeemer" $
             getBondedPeriod # txInfoF.validRange # params #== closingPeriod
-=======
-          pguardC "pbondedPoolValidator: wrong period for PcloseAct redeemer" $
-            period #== closingPeriod
->>>>>>> 335aa03c
           pure $ closeActLogic ctxF.txInfo params
   where
     isBurningEntry ::
@@ -298,12 +276,7 @@
     bondedAsset <-
       tcont . pletFields @'["currencySymbol", "tokenName"] $
         params.bondedAssetClass
-<<<<<<< HEAD
-
-    guardC "stakeActLogic: amount deposited does not match redeemer's amount" $
-=======
     pguardC "stakeActLogic: amount deposited does not match redeemer's amount" $
->>>>>>> 335aa03c
       oneWith # (peq # bondedAsset.currencySymbol)
         # (peq # bondedAsset.tokenName)
         # (peq #$ pto $ pfromData act.stakeAmount)
@@ -818,17 +791,9 @@
   pguardC "transaction not signed by admin" $
     signedBy txInfoF.signatories paramsF.admin
   -- We check that the transaction occurs during the closing period
-<<<<<<< HEAD
-  period <- pure $ getBondedPeriod # txInfoF.validRange # params
-  guardC "admin deposit not done in closing period" $
+  let period = getBondedPeriod # txInfoF.validRange # params
+  pguardC "admin deposit not done in closing period" $
     isClosingPeriod period
-=======
-  -- We don't validate this for the demo, otherwise testing becomes
-  -- too difficult
-  -- period <- pure $ getPeriod # txInfoF.validRange # params
-  -- pguardC "admin deposit not done in closing period" $
-  --  isClosingPeriod period
->>>>>>> 335aa03c
   pure punit
   where
     isClosingPeriod :: Term s PPeriod -> Term s PBool
