--- conflicted
+++ resolved
@@ -36,11 +36,8 @@
   getDatum,
   getDatumHash,
   getContinuingOutputWithNFT,
-<<<<<<< HEAD
   toPBool,
-=======
   getOnlySignatory,
->>>>>>> d3787261
   signedBy,
   signedOnlyBy,
   pconst,
@@ -676,7 +673,6 @@
       plam $ \datHash tup ->
         pfield @"_0" # tup #== datHash
 
-<<<<<<< HEAD
 -- | Returns the staking datum record with the provided type
 parseStakingDatum ::
   forall (a :: PType) (s :: S).
@@ -687,7 +683,6 @@
 parseStakingDatum =
   ptryFromUndata @a . pforgetData . pdata
 
-=======
 -- | Gets the only signatory of the TX or fail
 getOnlySignatory ::
   forall (s :: S).
@@ -700,8 +695,7 @@
       (pfromData pkh)
       (ptraceError "getSignatory: transaction has more than one signatory")
   PNil -> ptraceError "getSignatory: empty list of signatories"
-        
->>>>>>> d3787261
+
 -- Functions for checking signatures
 
 -- | Verifies that a signature is in the signature list
@@ -719,7 +713,6 @@
   Term s PBool
 signedOnlyBy ls pkh = pelem # pdata pkh # ls #&& plength # ls #== 1
 
-<<<<<<< HEAD
 -- Helper functions for working with Plutarch synonyms types
 
 -- | Returns a Plutarch-level bool from a `PBoolData` type
@@ -730,11 +723,10 @@
       PDFalse _ -> pfalse
       PDTrue _ -> ptrue
 
-=======
 -- Useful type family for reducing boilerplate in HRec types
 type family HField (s :: S) (field :: Symbol) (ptype :: PType) where
   HField s field ptype = Labeled field (Term s (PAsData ptype))
-  
+
 -- | HRec with all of `PTxInfo`'s fields
 type PTxInfoHRec (s :: S) = HRec '[
   HField s "inputs" (PBuiltinList (PAsData PTxInInfo)),
@@ -748,7 +740,7 @@
   HField s "data" (PBuiltinList (PAsData (PTuple PDatumHash PDatum))),
   HField s "id" PTxId
   ]
-  
+
 -- | HRec with all of `PBondedPoolParams`'s fields
 type PBondedPoolParamsHRec (s :: S) = HRec '[
   HField s "iterations" PNatural,
@@ -764,13 +756,13 @@
   HField s "nftCs" PCurrencySymbol,
   HField s "assocListCs" PCurrencySymbol
   ]
-  
+
 -- | HRec with all of `PTxInInfo`'s fields
 type PTxInInfoHRec (s :: S) = HRec '[
   HField s "outRef" PTxOutRef,
   HField s "resolved" PTxOut
   ]
-  
+
 -- | Type level list with all of `PBondedPoolParams's field names
 type PBondedPoolParamsFields =
   '[
@@ -806,7 +798,6 @@
   '["outRef",
     "resolved"
    ]
->>>>>>> d3787261
 -- Other functions
 
 {- | Returns a new Plutarch function that ignores the first paramter and returns
