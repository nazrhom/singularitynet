--- conflicted
+++ resolved
@@ -44,18 +44,6 @@
   pconst,
   pflip,
   (>:),
-<<<<<<< HEAD
-=======
-  PTxInfoFields,
-  PTxInfoHRec,
-  PBondedPoolParamsHRec,
-  PBondedPoolParamsFields,
-  PTxInInfoFields,
-  PEntryFields,
-  PEntryHRec,
-  PTxInInfoHRec,
-  HField,
->>>>>>> a77aa1e1
 ) where
 
 import PTypes (PAssetClass)
@@ -212,7 +200,7 @@
       plam $ \pred self ls -> pmatch ls $ \case
         PNil -> ptraceError "pfind: could not find element in list"
         PCons x xs -> pif (pred # x) x (self # xs)
-        
+
 -- | Equivalent to `mapMaybe` for plutarch
 pmapMaybe :: forall (s :: S) (a :: PType) (b :: PType) .
   (PUnsafeLiftDecl a, PUnsafeLiftDecl b) =>
@@ -644,7 +632,7 @@
       pure $
         pdata outputF.address #== pdata addr
           #&& oneOf # acF.currencySymbol # acF.tokenName # outputF.value
-          
+
 {- | Gets the `DatumHash` from a `PTxOut`. If not available, it will fail with
  an error.
 -}
@@ -734,7 +722,6 @@
   Term s PBool
 signedOnlyBy ls pkh = pelem # pdata pkh # ls #&& plength # ls #== 1
 
-<<<<<<< HEAD
 -- Helper functions for working with Plutarch synonyms types
 
 -- | Returns a Plutarch-level bool from a `PBoolData` type
@@ -745,109 +732,6 @@
       PDFalse _ -> pfalse
       PDTrue _ -> ptrue
 
-=======
--- Useful type family for reducing boilerplate in HRec types
-type family HField (s :: S) (field :: Symbol) (ptype :: PType) where
-  HField s field ptype = Labeled field (Term s (PAsData ptype))
-  
--- | HRec with all of `PTxInfo`'s fields
-type PTxInfoHRec (s :: S) = HRec '[
-  HField s "inputs" (PBuiltinList (PAsData PTxInInfo)),
-  HField s "outputs" (PBuiltinList (PAsData PTxOut)),
-  HField s "fee" PValue,
-  HField s "mint" PValue,
-  HField s "dcert" (PBuiltinList (PAsData PDCert)),
-  HField s "wdrl" (PBuiltinList (PAsData (PTuple PStakingCredential PInteger))),
-  HField s "validRange" PPOSIXTimeRange,
-  HField s "signatories" (PBuiltinList (PAsData PPubKeyHash)),
-  HField s "data" (PBuiltinList (PAsData (PTuple PDatumHash PDatum))),
-  HField s "id" PTxId
-  ]
-  
--- | HRec with all of `PBondedPoolParams`'s fields
-type PBondedPoolParamsHRec (s :: S) = HRec '[
-  HField s "iterations" PNatural,
-  HField s "start" PPOSIXTime,
-  HField s "end" PPOSIXTime,
-  HField s "userLength" PPOSIXTime,
-  HField s "bondingLength" PPOSIXTime,
-  HField s "interest" PNatRatio,
-  HField s "minStake" PNatural,
-  HField s "maxStake" PNatural,
-  HField s "admin" PPubKeyHash,
-  HField s "bondedAssetClass" PAssetClass,
-  HField s "nftCs" PCurrencySymbol,
-  HField s "assocListCs" PCurrencySymbol
-  ]
-  
--- | HRec with all of `PTxInInfo`'s fields
-type PTxInInfoHRec (s :: S) = HRec '[
-  HField s "outRef" PTxOutRef,
-  HField s "resolved" PTxOut
-  ]
-
--- | HRec with all of `PEntry`'s fields
-type PEntryHRec (s :: S) = HRec '[
-  HField s "key" PByteString
-  , HField s "sizeLeft" PNatural
-  , HField s "newDeposit" PNatural
-  , HField s "deposited" PNatural
-  , HField s "staked" PNatural
-  , HField s "rewards" PNatRatio
-  , HField s "value" (PBuiltinPair (PAsData PNatural) (PAsData PNatRatio))
-  , HField s "next" (PMaybeData PByteString)
-  ]
-  
--- | Type level list with all of `PBondedPoolParams's field names
-type PBondedPoolParamsFields =
-  '[
-    "iterations",
-    "start",
-    "end",
-    "userLength",
-    "bondingLength",
-    "interest",
-    "minStake",
-    "maxStake",
-    "admin",
-    "bondedAssetClass",
-    "nftCs",
-    "assocListCs"
-   ]
-
--- | Type level list with all of `PTxInfo`'s fields
-type PTxInfoFields =
-  '["inputs",
-    "outputs",
-    "fee",
-    "mint",
-    "dcert",
-    "wdrl",
-    "validRange",
-    "signatories",
-    "data",
-    "id"]
-
--- | Type level list with all of `PTxInInfo`'s fields
-type PTxInInfoFields =
-  '["outRef",
-    "resolved"
-   ]
-   
--- | Type level list with all of `PEntry`'s fields
-type PEntryFields =
-  '["key"
-   , "sizeLeft"
-   , "newDeposit"
-   , "deposited"
-   , "staked"
-   , "rewards"
-   , "value"
-   , "next"
-  ]
-
---
->>>>>>> a77aa1e1
 -- Other functions
 
 {- | Returns a new Plutarch function that ignores the first paramter and returns
