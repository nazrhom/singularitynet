--- conflicted
+++ resolved
@@ -39,16 +39,12 @@
   getDatum,
   getDatumHash,
   getContinuingOutputWithNFT,
-<<<<<<< HEAD
   getOnlySignatory,
   signedBy,
   signedOnlyBy,
   pconst,
   pflip,
-=======
-  signedByAdmin,
   toPBool,
->>>>>>> f9e9e645
   (>:),
   PTxInfoFields,
   PTxInfoHRec,
@@ -72,11 +68,8 @@
   PDatumHash,
   PMap,
   PMaybeData (PDJust, PDNothing),
-<<<<<<< HEAD
   PPOSIXTime,
   PPOSIXTimeRange,
-=======
->>>>>>> f9e9e645
   PPubKeyHash,
   PScriptPurpose (PMinting, PSpending),
   PStakingCredential,
@@ -87,13 +80,10 @@
   ptuple,
  )
 import Plutarch.Api.V1.Tx (PTxInInfo, PTxOut, PTxOutRef)
-<<<<<<< HEAD
 import Plutarch.Bool (pand, por)
+import Plutarch.Builtin (pforgetData)
 import Plutarch.DataRepr (HRec)
 import Plutarch.DataRepr.Internal.Field (Labeled)
-=======
-import Plutarch.Builtin (pforgetData)
->>>>>>> f9e9e645
 import Plutarch.Lift (
   PLifted,
   PUnsafeLiftDecl,
@@ -775,7 +765,6 @@
       plam $ \datHash tup ->
         pfield @"_0" # tup #== datHash
 
-<<<<<<< HEAD
 -- | Gets the only signatory of the TX or fail
 getOnlySignatory ::
   forall (s :: S).
@@ -801,17 +790,10 @@
 
 -- | Verifies that a signature is the *only* one in the list
 signedOnlyBy ::
-=======
-{- | Returns whether if the provided `PPubKeyHash` is an element in the given
-list.
--}
-signedByAdmin ::
->>>>>>> f9e9e645
   forall (s :: S).
   Term s (PBuiltinList (PAsData PPubKeyHash)) ->
   Term s PPubKeyHash ->
   Term s PBool
-<<<<<<< HEAD
 signedOnlyBy ls pkh = pelem # pdata pkh # ls #&& plength # ls #== 1
 
 -- Useful type family for reducing boilerplate in HRec types
@@ -936,8 +918,6 @@
   Term s a ->
   Term s c
 pflip f b a = f # a # b
-=======
-signedByAdmin ls pkh = pelem # pdata pkh # ls
 
 -- | Returns the staking datum record with the provided type
 parseStakingDatum ::
@@ -957,5 +937,4 @@
   plam $ \pbd ->
     pmatch pbd $ \case
       PDFalse _ -> pfalse
-      PDTrue _ -> ptrue
->>>>>>> f9e9e645
+      PDTrue _ -> ptrue