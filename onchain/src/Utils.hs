module Utils (
  parseStakingDatum,
  peq,
  pneq,
  pxor,
  plt,
  ple,
  pge,
  pgt,
  ptrue,
  pfalse,
  punit,
  pifC,
  pnestedIf,
  pfind,
  ppartition,
  pfstData,
  psndData,
  ptraceBool,
  oneOf,
  noneOf,
  allWith,
  someWith,
  oneWith,
  pletC,
  pletDataC,
  pmatchC,
  pconstantC,
  guardC,
  ptryFromData,
  ptryFromUndata,
  getCs,
  getInput,
  getDatum,
  getDatumHash,
  getContinuingOutputWithNFT,
<<<<<<< HEAD
  signedByAdmin,
  toPBool,
=======
  signedBy,
  signedOnlyBy,
  pconst,
  pflip,
>>>>>>> 81736868
  (>:),
) where

import PTypes (PAssetClass)
import Plutarch.Api.V1 (
  PAddress,
  PCurrencySymbol,
  PDatum,
  PDatumHash,
  PMaybeData (PDJust, PDNothing),
  PPubKeyHash,
  PScriptPurpose (PMinting, PSpending),
  PTokenName,
  PTuple,
  PValue,
  PPubKeyHash,
  ptuple,
 )
import Plutarch.Api.V1.Tx (PTxInInfo, PTxOut, PTxOutRef)
<<<<<<< HEAD
import Plutarch.Builtin (pforgetData)
=======
import Plutarch.Bool (pand, por)
>>>>>>> 81736868
import Plutarch.Lift (
  PLifted,
  PUnsafeLiftDecl,
 )
import Plutarch.TryFrom (PTryFrom, ptryFrom)

import UnbondedStaking.PTypes (PBoolData (PDFalse, PDTrue))

-- Term-level boolean functions
peq :: forall (s :: S) (a :: PType). PEq a => Term s (a :--> a :--> PBool)
peq = phoistAcyclic $ plam $ \x y -> x #== y

pneq :: forall (s :: S) (a :: PType). PEq a => Term s (a :--> a :--> PBool)
pneq = phoistAcyclic $ plam $ \x y -> pnot #$ x #== y

pxor :: forall (s :: S). Term s (PBool :--> PBool :--> PBool)
pxor = phoistAcyclic $ plam $ \x y -> pnot #$ pdata x #== pdata y

plt ::
  forall (s :: S) (a :: PType).
  POrd a =>
  Term s (a :--> a :--> PBool)
plt = phoistAcyclic $ plam $ \lim x -> x #< lim

ple ::
  forall (s :: S) (a :: PType).
  POrd a =>
  Term s (a :--> a :--> PBool)
ple = phoistAcyclic $ plam $ \lim x -> x #<= lim

pge ::
  forall (s :: S) (a :: PType).
  POrd a =>
  Term s (a :--> a :--> PBool)
pge = phoistAcyclic $ plam $ \lim x -> pnot #$ x #< lim

pgt ::
  forall (s :: S) (a :: PType).
  POrd a =>
  Term s (a :--> a :--> PBool)
pgt = phoistAcyclic $ plam $ \lim x -> pnot #$ x #<= lim

ptrue :: forall (s :: S). Term s PBool
ptrue = pconstant True

pfalse :: forall (s :: S). Term s PBool
pfalse = pconstant False

punit :: forall (s :: S). Term s PUnit
punit = pconstant ()

-- Functions for checking conditions

{- | Build nested conditions. It takes an association list of conditions and
 and results. It evaluates the conditions in order: whenever a condition
 is satisfied, its associated result is returned.

 Analogous to a nested `pif` structure.
-}
pnestedIf ::
  forall (s :: S) (a :: PType).
  [(Term s PBool, Term s a)] ->
  Term s a ->
  Term s a
pnestedIf [] def = def
pnestedIf ((cond, x) : conds) def = pif cond x $ pnestedIf conds def

-- | Lifts `pif` result into the `TermCont` monad
pifC ::
  forall (s :: S) (a :: PType).
  Term s PBool ->
  Term s a ->
  Term s a ->
  TermCont s (Term s a)
pifC cond trueResult = pure . pif cond trueResult

-- | A pair builder useful for avoiding parentheses
infixr 1 >:

(>:) :: forall (a :: Type) (b :: Type). a -> b -> (a, b)
(>:) = (,)

-- Convenient functions for accessing a pair's elements

-- | Access the first element of a `PBuiltinPair` and apply `pfromData`
pfstData ::
  forall (s :: S) (a :: PType) (b :: PType).
  PIsData a =>
  Term s (PBuiltinPair (PAsData a) b) ->
  Term s a
pfstData x = pfromData $ pfstBuiltin # x

-- | Access the second element of a `PBuiltinPair` and apply `pfromData`
psndData ::
  forall (s :: S) (a :: PType) (b :: PType).
  PIsData b =>
  Term s (PBuiltinPair a (PAsData b)) ->
  Term s b
psndData x = pfromData $ psndBuiltin # x

-- Functions for lists

{- | Returns the first element that matches the predicate. If no element matches
 the predicate, it throws an error
-}
pfind ::
  forall (s :: S) (a :: PType).
  PIsData a =>
  Term s (a :--> PBool) ->
  Term s (PBuiltinList (PAsData a)) ->
  TermCont s (Term s a)
pfind pred ls = pure $ (pfix #$ go # pred) # ls
  where
    go ::
      forall (s :: S) (a :: PType).
      PIsData a =>
      Term
        s
        ( (a :--> PBool)
            :--> (PBuiltinList (PAsData a) :--> a)
            :--> PBuiltinList (PAsData a)
            :--> a
        )
    go = phoistAcyclic $
      plam $ \pred self ls -> pmatch ls $ \case
        PNil -> ptraceError "pfind: could not find element in list"
        PCons x xs -> plet (pfromData x) $ \x' -> pif (pred # x') x' (self # xs)

{- | Returns the pair of lists of elements that match and don't match the
 predicate
-}
ppartition ::
  forall (s :: S) (a :: PType).
  PIsData a =>
  Term s (a :--> PBool) ->
  Term s (PBuiltinList (PAsData a)) ->
  Term s (PTuple (PBuiltinList (PAsData a)) (PBuiltinList (PAsData a)))
ppartition pred ls = pfix # go # pred # ls # pnil # pnil
  where
    go ::
      forall (s :: S) (a :: PType).
      PIsData a =>
      Term
        s
        ( ( (a :--> PBool)
              :--> PBuiltinList (PAsData a)
              :--> PBuiltinList (PAsData a)
              :--> PBuiltinList (PAsData a)
              :--> PTuple (PBuiltinList (PAsData a)) (PBuiltinList (PAsData a))
          )
            :--> (a :--> PBool)
            :--> (PBuiltinList (PAsData a))
            :--> (PBuiltinList (PAsData a))
            :--> (PBuiltinList (PAsData a))
            :--> (PTuple (PBuiltinList (PAsData a)) (PBuiltinList (PAsData a)))
        )
    go = phoistAcyclic $
      plam $ \self pred trueElems falseElems ls ->
        pmatch ls $ \case
          PNil -> ptuple # pdata trueElems # pdata falseElems
          PCons x xs ->
            pif
              (pred # pfromData x)
              (go # self # pred # (pcons # x # trueElems) # falseElems # xs)
              (go # self # pred # trueElems # (pcons # x # falseElems) # xs)

-- Functions for debugging

-- | Print one message or the other depending on the boolean condition.
ptraceBool ::
  forall (s :: S).
  Term s PString ->
  -- |^ The common message
  Term s PString ->
  -- |^ The `ptrue` part
  Term s PString ->
  -- |^ The `pfalse` part
  Term s PBool ->
  Term s PBool
ptraceBool common trueMsg falseMsg cond = ptrace msg cond
  where
    msg :: Term s PString
    msg = pif cond (common <> " " <> trueMsg) (common <> " " <> falseMsg)

-- Functions for evaluating predicates on `PValue`s

{- | Returns `PTrue` if the token described by its `PCurrencySymbol` and
 `PTokenName` is present only *once* in the `PValue`.
-}
oneOf ::
  forall (s :: S).
  Term
    s
    ( PCurrencySymbol :--> PTokenName :--> PValue :--> PBool
    )
oneOf = phoistAcyclic $
  plam $ \cs tn val ->
    oneWith
      # (peq # cs)
      # (peq # tn)
      # (ple # 1)
      #$ val

{- | Returns `PTrue` if the token described by its `PCurrencySymbol` and
 `PTokenName` is *not* present in the `PValue
-}
noneOf ::
  forall (s :: S).
  Term
    s
    ( PCurrencySymbol :--> PTokenName :--> PValue :--> PBool
    )
noneOf = phoistAcyclic $
  plam $ \cs tn val ->
    pnot #$ someWith
      # (peq # cs)
      # (peq # tn)
      # (pge # 1)
      # val

{- | Returns `PTrue` if *some* token (at least one) present in `PValue`
 satisfies *all* the predicates given as parameters
-}
someWith ::
  forall (s :: S).
  Term
    s
    ( (PCurrencySymbol :--> PBool)
        :--> (PTokenName :--> PBool)
        :--> (PInteger :--> PBool)
        :--> PValue
        :--> PBool
    )
someWith = phoistAcyclic $
  plam $ \csPred tnPred nPred ->
    tokenPredicate por csPred tnPred nPred

{- | Returns `PTrue` if *all* tokens present in `PValue` satisfy *all* of
  the predicates given as parameters
-}
allWith ::
  forall (s :: S).
  Term
    s
    ( (PCurrencySymbol :--> PBool)
        :--> (PTokenName :--> PBool)
        :--> (PInteger :--> PBool)
        :--> PValue
        :--> PBool
    )
allWith = phoistAcyclic $
  plam $ \csPred tnPred nPred ->
    tokenPredicate pand csPred tnPred nPred

{- | Returns `PTrue` if only *one* token present in `PValue` satisfies *all* the
 predicates given as parameters
-}
oneWith ::
  forall (s :: S).
  Term
    s
    ( (PCurrencySymbol :--> PBool)
        :--> (PTokenName :--> PBool)
        :--> (PInteger :--> PBool)
        :--> PValue
        :--> PBool
    )
oneWith = phoistAcyclic $
  plam $ \csPred tnPred nPred ->
    tokenPredicate' pxor csPred tnPred nPred

{- | Assigns a boolean to each token in the value based on the the result of:

 > csPred cs `pand` tnPred cs tn `pand` amountPred cs tn n

 where each token is a tuple `(cs, tn, n)`.

 Then, all the booleans are combined according to the boolean operator `boolOp`.

 This allows short-circuiting evaluation (e.g: a failure in `csPred`
 avoids evaluating the remaining predicates). `op` can be any binary boolean
 operator, like `pxor` (if only one token needs to satisfy all predicates) or
 `pand` (if all tokens must satisfy the predicates).
-}
tokenPredicate ::
  forall (s :: S).
  Term s (PBool :--> PDelayed PBool :--> PDelayed PBool) ->
  Term s (PCurrencySymbol :--> PBool) ->
  Term s (PTokenName :--> PBool) ->
  Term s (PInteger :--> PBool) ->
  Term s (PValue :--> PBool)
tokenPredicate boolOp csPred tnPred nPred = plam $ \val -> unTermCont $ do
  let csMap = pto $ pto val
  csTnPair <- tcont $ matchPair boolOp csMap
  tnMap <- tcont $ evalCs csPred csTnPair
  tnAmountPair <- tcont $ matchPair boolOp $ pto tnMap
  pure $ evalTnAndAmount tnPred nPred tnAmountPair

{- | Same as `tokenPredicate`, but `boolOp` is strict on both arguments. This
 means that the function cannot short-circuit evaluation.
-}
tokenPredicate' ::
  forall (s :: S).
  Term s (PBool :--> PBool :--> PBool) ->
  Term s (PCurrencySymbol :--> PBool) ->
  Term s (PTokenName :--> PBool) ->
  Term s (PInteger :--> PBool) ->
  Term s (PValue :--> PBool)
tokenPredicate' boolOp csPred tnPred nPred = plam $ \val -> unTermCont $ do
  -- Map of CurrencySymbols
  let csMap = pto $ pto val
  csTnPair <- tcont $ matchPair' boolOp csMap
  tnMap <- tcont $ evalCs csPred csTnPair
  tnAmountPair <- tcont $ matchPair' boolOp $ pto tnMap
  pure $ evalTnAndAmount tnPred nPred tnAmountPair

-- Auxiliary functions for `tokenPredicate` and `tokenPredicate'`

-- Pattern match on a list of pairs, evaluate the continuation on each pair
-- and combine the results with `boolOp`.
matchPair ::
  forall (s :: S) (a :: PType).
  PLift a =>
  Term s (PBool :--> PDelayed PBool :--> PDelayed PBool) ->
  Term s (PBuiltinList a) ->
  (Term s a -> Term s PBool) ->
  Term s PBool
matchPair boolOp ls cont = (pfix # plam go) # ls # plam cont
  where
    -- Recurring function for the Y combinator
    go ::
      forall (a :: PType).
      PLift a =>
      Term s (PBuiltinList a :--> (a :--> PBool) :--> PBool) ->
      Term s (PBuiltinList a) ->
      Term s (a :--> PBool) ->
      Term s PBool
    go self ls cont = pmatch ls $ \case
      PNil -> pconstant False
      PCons p ps -> pforce $ boolOp # (cont # p) # pdelay (self # ps # cont)

-- Strict version of `matchPair`
matchPair' ::
  forall (s :: S) (a :: PType).
  PLift a =>
  Term s (PBool :--> PBool :--> PBool) ->
  Term s (PBuiltinList a) ->
  (Term s a -> Term s PBool) ->
  Term s PBool
matchPair' boolOp ls cont = (pfix # plam go) # ls # plam cont
  where
    -- Recurring function for the Y combinator
    go ::
      forall (a :: PType).
      PLift a =>
      Term s (PBuiltinList a :--> (a :--> PBool) :--> PBool) ->
      Term s (PBuiltinList a) ->
      Term s (a :--> PBool) ->
      Term s PBool
    go self ls cont = pmatch ls $ \case
      PNil -> pconstant False
      PCons p ps -> boolOp # (cont # p) #$ self # ps # cont

-- Evaluate condition on CurrencySymbol
evalCs ::
  forall (s :: S) (a :: PType).
  PIsData a =>
  Term s (PCurrencySymbol :--> PBool) ->
  Term s (PBuiltinPair (PAsData PCurrencySymbol) (PAsData a)) ->
  (Term s a -> Term s PBool) ->
  (Term s PBool)
evalCs csPred pair cont =
  pif
    (csPred # pfstData pair)
    (ptrace "evalCs OK" $ cont $ psndData pair)
    ( ptrace "predicate on CurrencySymbol not satisfied" $
        pconstant False
    )

-- Evaluate conditions on TokenName and token amount
evalTnAndAmount ::
  forall (s :: S).
  Term s (PTokenName :--> PBool) ->
  Term s (PInteger :--> PBool) ->
  Term s (PBuiltinPair (PAsData PTokenName) (PAsData PInteger)) ->
  Term s PBool
evalTnAndAmount tnPred nPred pair =
  pif
    (tnPred # pfstData pair #&& nPred # psndData pair)
    (ptrace "evalTnAndAmount OK" $ pconstant True)
    ( ptrace "predicate on TokenName/amount not satisfied" $
        pconstant False
    )

-- Functions for working with `TermCont`

-- | Makes `a` constant and wraps it in a `TermCont`
pconstantC ::
  forall (s :: S) (a :: PType).
  PUnsafeLiftDecl a =>
  PLifted a ->
  TermCont s (Term s a)
pconstantC = pure . pconstant

-- | `pmatch` for the `TermCont` monad
pmatchC ::
  forall (s :: S) (a :: PType).
  PlutusType a =>
  Term s a ->
  TermCont s (a s)
pmatchC = tcont . pmatch

-- | `plet` for the `TermCont` monad
pletC :: forall (s :: S) (a :: PType). Term s a -> TermCont s (Term s a)
pletC = tcont . plet

-- | Converts from `Data` and binds result with `pletC`
pletDataC ::
  forall (s :: S) (a :: PType).
  PIsData a =>
  Term s (PAsData a) ->
  TermCont s (Term s a)
pletDataC = pletC . pfromData

-- | Boolean guard for the `TermCont` monad
guardC ::
  forall (s :: S).
  Term s PString ->
  Term s PBool ->
  TermCont s (Term s PUnit)
guardC errMsg cond = pure $ pif cond (pconstant ()) $ ptraceError errMsg

-- Functions for working with the `PTryFrom` class

-- | Copied from plutarch-extra
ptryFromData ::
  forall (a :: PType) (s :: S).
  PTryFrom PData (PAsData a) =>
  Term s PData ->
  TermCont s (Term s (PAsData a))
ptryFromData x = fst <$> tcont (ptryFrom @(PAsData a) x)

ptryFromUndata ::
  forall (a :: PType) (s :: S).
  (PIsData a, PTryFrom PData (PAsData a)) =>
  Term s PData ->
  TermCont s (Term s a)
ptryFromUndata x'' = do
  x' <- ptryFromData @a x''
  pure $ pfromData x'

-- Helper functions for retrieving data in a validator

-- | Gets the currency symbol of the script (equivalent to ownCurrencySymbol)
getCs ::
  forall (s :: S).
  Term s PScriptPurpose ->
  TermCont s (Term s PCurrencySymbol)
getCs purpose = pure $
  pmatch purpose $ \case
    PMinting cs -> pfield @"_0" # cs
    _ -> ptraceError "getCs: not a minting transaction"

{- | Gets the input being spent. If not available, it will fail with
 an error.
-}
getInput ::
  forall (s :: S).
  Term s PScriptPurpose ->
  Term s (PBuiltinList (PAsData PTxInInfo)) ->
  TermCont s (Term s PTxInInfo)
getInput purpose txInInfos = pure $ getInput' # purpose # txInInfos
  where
    getInput' ::
      forall (s :: S).
      Term
        s
        ( PScriptPurpose
            :--> PBuiltinList (PAsData PTxInInfo)
            :--> PTxInInfo
        )
    getInput' = phoistAcyclic $
      plam $ \purpose txInInfos -> unTermCont $ do
        let inputOutRef = getSpendingRef purpose
        pfind (predicate # inputOutRef) txInInfos
    predicate ::
      forall (s :: S).
      Term s (PTxOutRef :--> PTxInInfo :--> PBool)
    predicate = phoistAcyclic $
      plam $ \inputOutRef txInInfo ->
        pdata inputOutRef #== pdata (pfield @"outRef" # txInInfo)
    getSpendingRef ::
      forall (s :: S).
      Term s PScriptPurpose ->
      Term s PTxOutRef
    getSpendingRef = flip pmatch $ \case
      PSpending outRef -> pfield @"_0" # outRef
      _ ->
        ptraceError
          "getInput: cannot get input because tx is not of \
          \spending type"

{- | Gets the continuing output that shares the same address and contains the
 the given NFT. If no such output exists, it will fail with an error.
-}
getContinuingOutputWithNFT ::
  forall (s :: S).
  Term s PAddress ->
  Term s PAssetClass ->
  Term s (PBuiltinList (PAsData PTxOut)) ->
  TermCont s (Term s PTxOut)
getContinuingOutputWithNFT addr ac outputs =
  pure $ getContinuingOutputWithNFT' # addr # ac # outputs
  where
    getContinuingOutputWithNFT' ::
      forall (s :: S).
      Term
        s
        ( PAddress
            :--> PAssetClass
            :--> PBuiltinList (PAsData PTxOut)
            :--> PTxOut
        )
    getContinuingOutputWithNFT' = phoistAcyclic $
      plam $ \addr ac outputs ->
        unTermCont $
          pfind
            (sameAddrAndNFT addr ac)
            outputs
    sameAddrAndNFT ::
      forall (s :: S).
      Term s PAddress ->
      Term s PAssetClass ->
      Term s (PTxOut :--> PBool)
    sameAddrAndNFT addr ac = plam $ \output -> unTermCont $ do
      outputF <- tcont $ pletFields @'["address", "value"] output
      acF <- tcont $ pletFields @'["currencySymbol", "tokenName"] ac
      pure $
        pdata outputF.address #== pdata addr
          #&& oneOf # acF.currencySymbol # acF.tokenName # outputF.value

{- | Gets the `DatumHash` from a `PTxOut`. If not available, it will fail with
 an error.
-}
getDatumHash ::
  forall (s :: S).
  Term s PTxOut ->
  TermCont s (Term s PDatumHash)
getDatumHash txOut = pure $ getDatumHash' # txOut
  where
    getDatumHash' :: forall (s :: S). Term s (PTxOut :--> PDatumHash)
    getDatumHash' = phoistAcyclic $
      plam $ \txOut ->
        pmatch (pfield @"datumHash" # txOut) $ \case
          PDJust datumHash' -> pfield @"_0" # datumHash'
          PDNothing _ ->
            ptraceError
              "getDatumHash: could not find datum hash \
              \in txOut"

{- | Gets `Datum` by its `DatumHash`. If not available, it will fail with an
 error.
-}
getDatum ::
  forall (s :: S).
  Term s PDatumHash ->
  Term s (PBuiltinList (PAsData (PTuple PDatumHash PDatum))) ->
  TermCont s (Term s PDatum)
getDatum datHash dats = pure $ getDatum' # datHash # dats
  where
    getDatum' ::
      forall (s :: S).
      Term
        s
        ( PDatumHash
            :--> ( PBuiltinList (PAsData (PTuple PDatumHash PDatum))
                    :--> PDatum
                 )
        )
    getDatum' = phoistAcyclic $
      plam $ \datHash dats -> unTermCont $ do
        datHashAndDat <- pfind (checkHash # datHash) dats
        pure $ pfield @"_1" # datHashAndDat
    checkHash ::
      forall (s :: S).
      Term s (PDatumHash :--> PTuple PDatumHash PDatum :--> PBool)
    checkHash = phoistAcyclic $
      plam $ \datHash tup ->
        pfield @"_0" # tup #== datHash
<<<<<<< HEAD

{- | Returns whether if the provided `PPubKeyHash` is an element in the given
list.
-}
signedByAdmin ::
=======
        
-- Functions for checking signatures

-- | Verifies that a signature is in the signature list
signedBy ::
>>>>>>> 81736868
  forall (s :: S).
  Term s (PBuiltinList (PAsData PPubKeyHash)) ->
  Term s PPubKeyHash ->
  Term s PBool
<<<<<<< HEAD
signedByAdmin ls pkh = pelem # pdata pkh # ls

-- | Returns the staking datum record with the provided type
parseStakingDatum ::
  forall (a :: PType) (s :: S).
  PIsData a =>
  PTryFrom PData (PAsData a) =>
  Term s PDatum ->
  TermCont s (Term s a)
parseStakingDatum =
  ptryFromUndata @a . pforgetData . pdata

-- Helper functions for working with Plutarch synonyms types

-- | Returns a Plutarch-level bool from a `PBoolData` type
toPBool :: forall (s :: S). Term s (PBoolData :--> PBool)
toPBool = phoistAcyclic $
  plam $ \pbd ->
    pmatch pbd $ \case
      PDFalse _ -> pfalse
      PDTrue _ -> ptrue
=======
signedBy ls pkh = pelem # pdata pkh # ls

-- | Verifies that a signature is the *only* one in the list
signedOnlyBy :: forall (s :: S).
  Term s (PBuiltinList (PAsData PPubKeyHash)) ->
  Term s PPubKeyHash ->
  Term s PBool
signedOnlyBy ls pkh = pelem # pdata pkh # ls #&& plength # ls #== 1

-- Other functions

{- | Returns a new Plutarch function that ignores the first paramter and returns
 `b`
-}
pconst ::
  forall (s :: S) (a :: PType) (b :: PType).
  Term s b ->
  Term s (a :--> b)
pconst b = plam $ const b

{- | Flips the order of the function's parameters for convenience, no plutarch
 function is created
-}
pflip ::
  forall (s :: S) (a :: PType) (b :: PType) (c :: PType).
  Term s (a :--> b :--> c) ->
  Term s b ->
  Term s a ->
  Term s c
pflip f b a = f # a # b
>>>>>>> 81736868
<|MERGE_RESOLUTION|>--- conflicted
+++ resolved
@@ -34,15 +34,12 @@
   getDatum,
   getDatumHash,
   getContinuingOutputWithNFT,
-<<<<<<< HEAD
   signedByAdmin,
   toPBool,
-=======
   signedBy,
   signedOnlyBy,
   pconst,
   pflip,
->>>>>>> 81736868
   (>:),
 ) where
 
@@ -62,11 +59,8 @@
   ptuple,
  )
 import Plutarch.Api.V1.Tx (PTxInInfo, PTxOut, PTxOutRef)
-<<<<<<< HEAD
+import Plutarch.Bool (pand, por)
 import Plutarch.Builtin (pforgetData)
-=======
-import Plutarch.Bool (pand, por)
->>>>>>> 81736868
 import Plutarch.Lift (
   PLifted,
   PUnsafeLiftDecl,
@@ -656,24 +650,15 @@
     checkHash = phoistAcyclic $
       plam $ \datHash tup ->
         pfield @"_0" # tup #== datHash
-<<<<<<< HEAD
 
 {- | Returns whether if the provided `PPubKeyHash` is an element in the given
 list.
 -}
 signedByAdmin ::
-=======
-        
--- Functions for checking signatures
-
--- | Verifies that a signature is in the signature list
-signedBy ::
->>>>>>> 81736868
   forall (s :: S).
   Term s (PBuiltinList (PAsData PPubKeyHash)) ->
   Term s PPubKeyHash ->
   Term s PBool
-<<<<<<< HEAD
 signedByAdmin ls pkh = pelem # pdata pkh # ls
 
 -- | Returns the staking datum record with the provided type
@@ -686,6 +671,23 @@
 parseStakingDatum =
   ptryFromUndata @a . pforgetData . pdata
 
+-- Functions for checking signatures
+
+-- | Verifies that a signature is in the signature list
+signedBy ::
+  forall (s :: S).
+  Term s (PBuiltinList (PAsData PPubKeyHash)) ->
+  Term s PPubKeyHash ->
+  Term s PBool
+signedBy ls pkh = pelem # pdata pkh # ls
+
+-- | Verifies that a signature is the *only* one in the list
+signedOnlyBy :: forall (s :: S).
+  Term s (PBuiltinList (PAsData PPubKeyHash)) ->
+  Term s PPubKeyHash ->
+  Term s PBool
+signedOnlyBy ls pkh = pelem # pdata pkh # ls #&& plength # ls #== 1
+
 -- Helper functions for working with Plutarch synonyms types
 
 -- | Returns a Plutarch-level bool from a `PBoolData` type
@@ -695,15 +697,6 @@
     pmatch pbd $ \case
       PDFalse _ -> pfalse
       PDTrue _ -> ptrue
-=======
-signedBy ls pkh = pelem # pdata pkh # ls
-
--- | Verifies that a signature is the *only* one in the list
-signedOnlyBy :: forall (s :: S).
-  Term s (PBuiltinList (PAsData PPubKeyHash)) ->
-  Term s PPubKeyHash ->
-  Term s PBool
-signedOnlyBy ls pkh = pelem # pdata pkh # ls #&& plength # ls #== 1
 
 -- Other functions
 
@@ -725,5 +718,4 @@
   Term s b ->
   Term s a ->
   Term s c
-pflip f b a = f # a # b
->>>>>>> 81736868
+pflip f b a = f # a # b