--- conflicted
+++ resolved
@@ -40,12 +40,9 @@
   getDatum,
   getDatumHash,
   getContinuingOutputWithNFT,
-<<<<<<< HEAD
   getOutputSignedBy,
   getTokenTotal,
-=======
   getCoWithDatum,
->>>>>>> 9cf6cfb6
   getOnlySignatory,
   signedBy,
   signedOnlyBy,
@@ -56,11 +53,8 @@
   (>:),
 ) where
 
-<<<<<<< HEAD
 import GHC.TypeLits (Symbol)
 import PNatural (PNatRatio, PNatural (PNatural), PNonNegative ((#+)))
-=======
->>>>>>> 9cf6cfb6
 import PTypes (PAssetClass, passetClass)
 import Plutarch.Api.V1 (
   PAddress,
@@ -75,6 +69,7 @@
   PTokenName,
   PTuple,
   PValue,
+  PPOSIXTime,
   ptuple,
  )
 import Plutarch.Api.V1.Tuple (pbuiltinPairFromTuple)
@@ -89,6 +84,8 @@
 import SingularityNet.Natural (Natural (Natural))
 
 import UnbondedStaking.PTypes (PBoolData (PDFalse, PDTrue))
+import Plutarch.DataRepr (HRec)
+import Plutarch.DataRepr.Internal.Field (Labeled)
 
 -- Term-level boolean functions
 peq :: forall (s :: S) (a :: PType). PEq a => Term s (a :--> a :--> PBool)
@@ -775,7 +772,6 @@
         pdata outputF.address #== pdata addr
           #&& oneOf # acF.currencySymbol # acF.tokenName # outputF.value
 
-<<<<<<< HEAD
 getOutputSignedBy ::
   forall (s :: S).
   Term s PPubKeyHash ->
@@ -809,7 +805,7 @@
       plam $ \ac acc input ->
         let val = pfield @"value" #$ pfield @"resolved" # pfromData input
          in acc #+ getTokenCount ac val
-=======
+
 {- | Gets the CO and datum that satisfy the given datum predicate.
  It fails if no CO is found, or no CO satisfies the predicate, or too many COs
  are found
@@ -858,7 +854,6 @@
           "getCoWithDatum: found more than one CO with\
           \ given datum"
       PNil -> pfromData x
->>>>>>> 9cf6cfb6
 
 {- | Gets the `DatumHash` from a `PTxOut`. If not available, it will fail with
  an error.
@@ -940,25 +935,11 @@
   Term s PBool
 signedOnlyBy ls pkh = signedBy ls pkh #&& plength # ls #== 1
 
-<<<<<<< HEAD
+-- Helper functions for working with Plutarch synonyms types
+
 -- Useful type family for reducing boilerplate in HRec types
 type family HField (s :: S) (field :: Symbol) (ptype :: PType) where
   HField s field ptype = Labeled field (Term s (PAsData ptype))
-
--- | HRec with all of `PTxInfo`'s fields
-type PTxInfoHRec (s :: S) =
-  HRec
-    '[ HField s "inputs" (PBuiltinList (PAsData PTxInInfo))
-     , HField s "outputs" (PBuiltinList (PAsData PTxOut))
-     , HField s "fee" PValue
-     , HField s "mint" PValue
-     , HField s "dcert" (PBuiltinList (PAsData PDCert))
-     , HField s "wdrl" (PBuiltinList (PAsData (PTuple PStakingCredential PInteger)))
-     , HField s "validRange" PPOSIXTimeRange
-     , HField s "signatories" (PBuiltinList (PAsData PPubKeyHash))
-     , HField s "data" (PBuiltinList (PAsData (PTuple PDatumHash PDatum)))
-     , HField s "id" PTxId
-     ]
 
 -- | HRec with all of `PBondedPoolParams`'s fields
 type PBondedPoolParamsHRec (s :: S) =
@@ -1040,17 +1021,6 @@
    , "rewards"
    , "next"
    ]
-=======
--- Helper functions for working with Plutarch synonyms types
-
--- | Returns a Plutarch-level bool from a `PBoolData` type
-toPBool :: forall (s :: S). Term s (PBoolData :--> PBool)
-toPBool = phoistAcyclic $
-  plam $ \pbd ->
-    pmatch pbd $ \case
-      PDFalse _ -> pfalse
-      PDTrue _ -> ptrue
->>>>>>> 9cf6cfb6
 
 -- Other functions
 
@@ -1082,7 +1052,6 @@
   Term s PDatum ->
   TermCont s (Term s a)
 parseStakingDatum =
-<<<<<<< HEAD
   ptryFromUndata @a . pforgetData . pdata
 
 -- Helper functions for working with Plutarch synonyms types
@@ -1097,7 +1066,4 @@
 
 -- | Build a `PCredential` from a `PPubKeyHash`
 mkPubKeyCredential :: forall (s :: S). Term s PPubKeyHash -> Term s PCredential
-mkPubKeyCredential pkh = pcon . PPubKeyCredential $ pdcons # pdata pkh # pdnil
-=======
-  ptryFromUndata @a . pforgetData . pdata
->>>>>>> 9cf6cfb6
+mkPubKeyCredential pkh = pcon . PPubKeyCredential $ pdcons # pdata pkh # pdnil