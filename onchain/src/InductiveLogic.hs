--- conflicted
+++ resolved
@@ -35,11 +35,7 @@
     pneq,
     allWith)
 
-<<<<<<< HEAD
-import BondedStaking.PTypes (PBondedStakingDatum (PStateDatum))
-=======
-import PTypes (PBondedStakingDatum (PStateDatum, PAssetDatum))
->>>>>>> a77aa1e1
+import BondedStaking.PTypes (PBondedStakingDatum (PStateDatum, PAssetDatum))
 
 -- | Fail if state UTXO is not in inputs or if it does not have the state token
 consumesStateUtxoGuard :: forall (s :: S) .
@@ -102,10 +98,7 @@
                               \NFT"))
             pfalse
     pure punit
-<<<<<<< HEAD
 
-=======
-    
 doesNotConsumeAssetGuard :: forall (s :: S).
   Term s PBondedStakingDatum
   -> TermCont s (Term s PUnit)
@@ -115,8 +108,7 @@
     _ -> pfalse
   guardC "doesNotConsumeAssetGuard: tx consumes asset utxo" result
 
-        
->>>>>>> a77aa1e1
+
 -- | Auxiliary function for building predicates on PTxInInfo's
 inputPredicate :: forall (s :: S).
     (Term s PTxOutRef -> Term s PValue -> Term s PBool) ->
