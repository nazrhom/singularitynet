--- conflicted
+++ resolved
@@ -183,51 +183,6 @@
 instance PUnsafeLiftDecl PListAction where
   type PLifted PListAction = ListAction
 
-<<<<<<< HEAD
-=======
--- | `BondedStakingAction` synonym
-data PBondedStakingAction (s :: S)
-  = PAdminAct (Term s (PDataRecord '["_0" ':= PNatural]))
-  | PStakeAct
-      ( Term
-          s
-          ( PDataRecord
-              '[ "stakeAmount" ':= PNatural
-               , "pubKeyHash" ':= PPubKeyHash
-               , "maybeMintingAction" ':= PMaybeData PMintingAction
-               ]
-          )
-      )
-  | PWithdrawAct
-      ( Term
-          s
-          ( PDataRecord
-              '[ "pubKeyHash" ':= PPubKeyHash
-               , "burningAction" ':= PBurningAction
-               ]
-          )
-      )
-  | PCloseAct (Term s (PDataRecord '[]))
-  deriving stock (GHC.Generic)
-  deriving anyclass (Generic, PIsDataRepr)
-  deriving
-    (PlutusType, PIsData)
-    via PIsDataReprInstances PBondedStakingAction
-
-deriving via
-  PAsData (PIsDataReprInstances (PMaybeData PMintingAction))
-  instance
-    PTryFrom PData (PAsData (PMaybeData PMintingAction))
-
-deriving via
-  PAsData (PIsDataReprInstances PBondedStakingAction)
-  instance
-    PTryFrom PData (PAsData PBondedStakingAction)
-
-instance PUnsafeLiftDecl PBondedStakingAction where
-  type PLifted PBondedStakingAction = BondedStakingAction
-
->>>>>>> 45becb74
 {- | A newtype used internally for encoding different periods.
 
    Depending on the pool's parameters, a certain period can either be:
@@ -294,42 +249,45 @@
   HField s field ptype = Labeled field (Term s (PAsData ptype))
 
 -- | HRec with all of `PTxInfo`'s fields
-type PTxInfoHRec (s :: S) = HRec '[
-  HField s "inputs" (PBuiltinList (PAsData PTxInInfo)),
-  HField s "outputs" (PBuiltinList (PAsData PTxOut)),
-  HField s "fee" PValue,
-  HField s "mint" PValue,
-  HField s "dcert" (PBuiltinList (PAsData PDCert)),
-  HField s "wdrl" (PBuiltinList (PAsData (PTuple PStakingCredential PInteger))),
-  HField s "validRange" PPOSIXTimeRange,
-  HField s "signatories" (PBuiltinList (PAsData PPubKeyHash)),
-  HField s "data" (PBuiltinList (PAsData (PTuple PDatumHash PDatum))),
-  HField s "id" PTxId
-  ]
+type PTxInfoHRec (s :: S) =
+  HRec
+    '[ HField s "inputs" (PBuiltinList (PAsData PTxInInfo))
+     , HField s "outputs" (PBuiltinList (PAsData PTxOut))
+     , HField s "fee" PValue
+     , HField s "mint" PValue
+     , HField s "dcert" (PBuiltinList (PAsData PDCert))
+     , HField s "wdrl" (PBuiltinList (PAsData (PTuple PStakingCredential PInteger)))
+     , HField s "validRange" PPOSIXTimeRange
+     , HField s "signatories" (PBuiltinList (PAsData PPubKeyHash))
+     , HField s "data" (PBuiltinList (PAsData (PTuple PDatumHash PDatum)))
+     , HField s "id" PTxId
+     ]
 
 -- | HRec with all of `PTxInInfo`'s fields
-type PTxInInfoHRec (s :: S) = HRec '[
-  HField s "outRef" PTxOutRef,
-  HField s "resolved" PTxOut
-  ]
+type PTxInInfoHRec (s :: S) =
+  HRec
+    '[ HField s "outRef" PTxOutRef
+     , HField s "resolved" PTxOut
+     ]
 
 -- | Type level list with all of `PTxInfo`'s fields
 type PTxInfoFields =
-  '["inputs",
-    "outputs",
-    "fee",
-    "mint",
-    "dcert",
-    "wdrl",
-    "validRange",
-    "signatories",
-    "data",
-    "id"]
+  '[ "inputs"
+   , "outputs"
+   , "fee"
+   , "mint"
+   , "dcert"
+   , "wdrl"
+   , "validRange"
+   , "signatories"
+   , "data"
+   , "id"
+   ]
 
 -- | Type level list with all of `PTxInInfo`'s fields
 type PTxInInfoFields =
-  '["outRef",
-    "resolved"
+  '[ "outRef"
+   , "resolved"
    ]
 
 ------ Orphans ------
