{-# LANGUAGE UndecidableInstances #-}

module UnbondedStaking.UnbondedPool (
  punbondedPoolValidator,
  punbondedPoolValidatorUntyped,
) where

import Control.Monad ((<=<))
import GHC.Records (getField)
import InductiveLogic (
  doesNotConsumeUnbondedAssetGuard,
  hasEntryToken,
  hasListNft,
  hasStateToken,
  pointsNowhere,
  pointsTo,
 )

import Plutarch.Api.V1 (
  PAddress,
  PDatumHash,
  PMaybeData (PDJust, PDNothing),
  PPubKeyHash,
  PScriptContext,
  PScriptPurpose,
  PTokenName (PTokenName),
  PTuple,
  PTxInInfo,
  PTxOut,
  PTxOutRef,
 )
import Plutarch.Api.V1.Scripts (PDatum)
import Plutarch.Builtin (pforgetData)
import Plutarch.Crypto (pblake2b_256)
import Plutarch.DataRepr (HRec)
import Plutarch.Unsafe (punsafeCoerce)

import PInterval (
  getUnbondedBondingPeriodIncrement,
  getUnbondedPeriod,
 )
import PNatural (
  PNatRatio,
  PNatural,
  mkNatRatioUnsafe,
  natOne,
  natPow,
  natZero,
  ratZero,
  roundDown,
  roundUp,
  toNatRatio,
  (#*),
  (#+),
  (#-),
 )
import PTypes (
  HField,
  PAssetClass,
  PBurningAction (PBurnHead, PBurnOther, PBurnSingle),
  PMintingAction (PMintEnd, PMintHead, PMintInBetween),
  PPeriod (BondingPeriod, DepositWithdrawPeriod),
  PTxInInfoFields,
  PTxInInfoHRec,
  PTxInfoFields,
  PTxInfoHRec,
  adminUpdatePeriod,
  bondingPeriod,
  depositWithdrawPeriod,
  passetClass,
 )

import SingularityNet.Settings (unbondedStakingTokenName)

import UnbondedStaking.PTypes (
  PBoolData,
  PEntry,
  PEntryFields,
  PEntryHRec,
  PUnbondedPoolParams,
  PUnbondedPoolParamsFields,
  PUnbondedPoolParamsHRec,
  PUnbondedStakingAction (
    PAdminAct,
    PCloseAct,
    PStakeAct,
    PWithdrawAct
  ),
  PUnbondedStakingDatum (PAssetDatum, PEntryDatum, PStateDatum),
 )
import Utils (
  getCoWithDatum,
  getContinuingOutputWithNFT,
  getDatum,
  getDatumHash,
  getInput,
  getOutputSignedBy,
  getTokenCount,
  getTokenName,
  oneWith,
  parseStakingDatum,
  peq,
  pfalse,
  pfind,
  pguardC,
  pletC,
  pnestedIf,
  ptrue,
  ptryFromUndata,
  punit,
  signedBy,
  signedOnlyBy,
  toPBool,
  (>:),
 )

{- The validator has two responsibilities

     1. Make sure that the list's inductive conditions are preserved

     2. Do business logic checks, which means validating the datums of the
     inputs and outputs (and therefore validate the correct outputs are
     produced)

   Some basic conditions are checked by the minting policy (see `ListNFT`), so
   the validator needs to make sure that a value was minted to be able to assume
   them.

   Specifically, the minting policy makes sure that the correct inputs are
   consumed/burnt (e.g: in a list insertion, only two list entries are consumed
   and no other NFT. Also, the minted entry's `TokenName` matches the
   signatory's PKH).
-}
punbondedPoolValidator ::
  forall (s :: S).
  Term
    s
    ( PUnbondedPoolParams
        :--> PUnbondedStakingDatum
        :--> PUnbondedStakingAction
        :--> PScriptContext
        :--> PUnit
    )
punbondedPoolValidator = phoistAcyclic $
  plam $ \params dat act ctx -> unTermCont $ do
    -- Retrieve fields from parameters
    ctxF <- tcont $ pletFields @'["txInfo", "purpose"] ctx
    txInfoF <- tcont $ pletFields @PTxInfoFields ctxF.txInfo
    paramsF <- tcont $ pletFields @PUnbondedPoolParamsFields params
    let period = getUnbondedPeriod # txInfoF.validRange # params
    -- Match on redeemer, check period and minted value, execute the
    -- corresponding logic
    pure $
      pmatch act $ \case
        PAdminAct _ -> unTermCont $ do
<<<<<<< HEAD
          pguardC "punbondedPoolValidator: wrong period for PAdminAct \
            \redeemer" $
            getUnbondedPeriod # txInfoF.validRange # params #==
              adminUpdatePeriod
=======
          -- pguardC "punbondedPoolValidator: wrong period for PAdminAct \
          --   \redeemer"
          --   $ period #== adminUpdatePeriod
>>>>>>> f41dd09c
          pure $ adminLogic txInfoF paramsF
        PStakeAct dataRecord -> unTermCont $ do
          -- pguardC
          --   "punbondedPoolValidator: wrong period for PStakeAct \
          --   \redeemer"
          --   $ period #== depositWithdrawPeriod
          stakeActParamsF <-
            tcont $
              pletFields
                @["stakeAmount", "pubKeyHash", "maybeMintingAction"]
                dataRecord
          pure $
            stakeActLogic
              txInfoF
              paramsF
              ctxF.purpose
              dat
              stakeActParamsF
        PWithdrawAct dataRecord -> unTermCont $ do
          -- Period validation is done inside of the redeemer action
          withdrawActParamsF <-
            tcont $ pletFields @["pubKeyHash", "burningAction"] dataRecord
          withdrawActLogic
            txInfoF
            paramsF
            ctxF.purpose
            dat
            withdrawActParamsF
            period
        PCloseAct _ -> unTermCont $ do
<<<<<<< HEAD
          pguardC "punbondedPoolValidator: wrong period for PCloseAct \
            \redeemer" $
            getUnbondedPeriod # txInfoF.validRange # params #==
              adminUpdatePeriod
=======
          -- pguardC "punbondedPoolValidator: wrong period for PCloseAct \
          --   \redeemer"
          --   $ period #== adminUpdatePeriod
>>>>>>> f41dd09c
          pure $ adminLogic txInfoF paramsF

-- Untyped version to be serialised. This version is responsible for verifying
-- that the parameters (pool params, datum and redeemer) have the proper types.
-- The script context should always be safe.
punbondedPoolValidatorUntyped ::
  forall (s :: S).
  Term
    s
    ( PData
        :--> PData
        :--> PData
        :--> PData
        :--> PUnit
    )
punbondedPoolValidatorUntyped = plam $ \pparams dat act ctx ->
  punbondedPoolValidator
    # unTermCont (ptryFromUndata pparams)
    # unTermCont (ptryFromUndata dat)
    # unTermCont (ptryFromUndata act)
    # punsafeCoerce ctx

adminLogic ::
  forall (s :: S).
  PTxInfoHRec s ->
  PUnbondedPoolParamsHRec s ->
  Term s PUnit
adminLogic txInfoF paramsF = unTermCont $ do
  -- We check that the transaction was signed by the pool operator
  pguardC "adminLogic: transaction not signed by admin" $
    signedBy txInfoF.signatories paramsF.admin
  pure punit

stakeActLogic ::
  forall (s :: S).
  PTxInfoHRec s ->
  PUnbondedPoolParamsHRec s ->
  Term s PScriptPurpose ->
  Term s PUnbondedStakingDatum ->
  HRec
    '[ HField s "stakeAmount" PNatural
     , HField s "pubKeyHash" PPubKeyHash
     , HField s "maybeMintingAction" (PMaybeData PMintingAction)
     ] ->
  Term s PUnit
stakeActLogic txInfoF paramsF purpose datum stakeActParamsF = unTermCont $ do
  -- Get the input being spent
  spentInput <-
    tcont . pletFields @PTxInInfoFields
      =<< getInput purpose txInfoF.inputs
  let poolAddr :: Term s PAddress
      poolAddr = pfield @"address" # spentInput.resolved
  -- Check that input spent is not an asset UTXO (user cannot withdraw)
  doesNotConsumeUnbondedAssetGuard datum
  -- Validate holder's signature
  pguardC "stakeActLogic: tx not exclusively signed by the stake-holder" $
    signedOnlyBy txInfoF.signatories stakeActParamsF.pubKeyHash
  -- Check that amount is positive
  let stakeAmt :: Term s PNatural
      stakeAmt = pfromData stakeActParamsF.stakeAmount
  pguardC "stakeActLogic: stake amount is not positive or within bounds" $
    natZero #<= stakeAmt
  -- Get asset output of the transaction (new locked stake)
  assetOutput <-
    (tcont . pletFields @'["value"])
      =<< fmap
        fst
        ( getCoWithDatum
            poolAddr
            isAssetDatum
            txInfoF.outputs
            $ getField @"data" txInfoF
        )
  -- Check that the correct amount of the assetclass is locked
  unbondedAsset <-
    tcont . pletFields @'["currencySymbol", "tokenName"] $
      paramsF.unbondedAssetClass
  pguardC "stakeActLogic: amount deposited does not match redeemer's amount" $
    oneWith # (peq # unbondedAsset.currencySymbol)
      # (peq # unbondedAsset.tokenName)
      # (peq #$ pto $ pfromData stakeActParamsF.stakeAmount)
      # assetOutput.value
  pure . pmatch stakeActParamsF.maybeMintingAction $ \case
    -- If some minting action is provided, this is a new stake and inductive
    -- conditions must be checked
    PDJust mintAct -> unTermCont $ do
      -- Check that minted value is a list entry (minting policy is run)
      pguardC "stakeActLogic: failure when checking minted value in minting tx" $
        hasListNft paramsF.assocListCs txInfoF.mint
      -- Check inductive conditions and business logic
      newStakeLogic
        txInfoF
        paramsF
        spentInput
        datum
        stakeActParamsF.pubKeyHash
        stakeActParamsF.stakeAmount
        $ pfield @"_0" # mintAct
    -- If no minting action is provided, this is a stake update
    PDNothing _ -> unTermCont $ do
      -- A list token should *not* be minted
      pguardC
        "stakeActLogic: failure when checking minted value in non-minting \
        \ tx"
        $ pnot #$ hasListNft paramsF.assocListCs txInfoF.mint
      -- Check business logic
      updateStakeLogic
        txInfoF
        paramsF
        spentInput
        datum
        stakeActParamsF.stakeAmount
        stakeActParamsF.pubKeyHash
  where
    isAssetDatum :: Term s (PDatum :--> PBool)
    isAssetDatum = plam $ \dat' -> unTermCont $ do
      dat <-
        ptryFromUndata @PUnbondedStakingDatum
          . pforgetData
          . pdata
          $ dat'
      pure . pmatch dat $ \case
        PAssetDatum _ -> ptrue
        _ -> pfalse

-- This function validates the update of a an already existing entry in the list
updateStakeLogic ::
  forall (s :: S).
  PTxInfoHRec s ->
  PUnbondedPoolParamsHRec s ->
  PTxInInfoHRec s ->
  Term s PUnbondedStakingDatum ->
  Term s PNatural ->
  Term s PPubKeyHash ->
  TermCont s (Term s PUnit)
updateStakeLogic txInfoF paramsF spentInputF datum stakeAmt holderPkh = do
  -- Construct some useful values for later
  stakeHolderKey <- pletC $ pblake2b_256 # pto holderPkh
  stakeHolderTn <- pletC $ pcon $ PTokenName $ stakeHolderKey
  spentInputResolved <-
    tcont . pletFields @'["address", "value", "datumHash"] $
      spentInputF.resolved
  let poolAddr :: Term s PAddress
      poolAddr = spentInputResolved.address
      txInfoData = getField @"data" txInfoF
  newEntryTok <- pletC $ passetClass # paramsF.assocListCs # stakeHolderTn
  ---- FETCH DATUMS ----
  oldEntryF <- tcont . pletFields @PEntryFields =<< getEntryData datum
  newEntryF <- getOutputEntry poolAddr newEntryTok txInfoData txInfoF.outputs
  ---- BUSINESS LOGIC ----
  pguardC "updateStakeLogic: update failed because pool is not open" $
    toPBool # oldEntryF.open
      #&& toPBool # newEntryF.open
  pguardC "updateStakeLogic: spent entry's key does not match user's key" $
    oldEntryF.key #== stakeHolderKey
  pguardC "updateStakeLogic: new entry does not have the stakeholder's key" $
    newEntryF.key #== stakeHolderKey
  pguardC "updateStakeLogic: incorrect update of newDeposit" $
    newEntryF.newDeposit #== oldEntryF.newDeposit #+ stakeAmt
  pguardC "updateStakeLogic: incorrect update of deposit" $
    newEntryF.deposited #== oldEntryF.deposited #+ stakeAmt
  pguardC "updateStakeLogic: update increases stake beyond allowed bounds" $
    pfromData paramsF.minStake #<= newEntryF.deposited
      #&& pfromData newEntryF.deposited #<= paramsF.maxStake
  pguardC
    "updateStakeLogic: update should not change rewards, totalRewards, \
    \  totalDeposited, or next fields"
    $ oldEntryF.rewards #== newEntryF.rewards
      #&& oldEntryF.totalRewards #== newEntryF.totalRewards
      #&& oldEntryF.totalDeposited #== newEntryF.totalDeposited
      #&& oldEntryF.next #== newEntryF.next
  pure punit

{- | This function checks all inductive conditions and makes all necessary
 business logic validation on the state/entry updates and new entries
-}
newStakeLogic ::
  forall (s :: S).
  PTxInfoHRec s ->
  PUnbondedPoolParamsHRec s ->
  PTxInInfoHRec s ->
  Term s PUnbondedStakingDatum ->
  Term s PPubKeyHash ->
  Term s PNatural ->
  Term s PMintingAction ->
  TermCont s (Term s PUnit)
newStakeLogic txInfoF paramsF spentInputF datum holderPkh stakeAmt mintAct = do
  -- Construct some useful values for later
  stakeHolderKey <- pletC $ pblake2b_256 # pto holderPkh
  stakeHolderTn <- pletC $ pcon $ PTokenName $ stakeHolderKey
  spentInputResolvedF <-
    tcont . pletFields @'["address", "value", "datumHash"] $
      spentInputF.resolved
  let poolAddr :: Term s PAddress
      poolAddr = spentInputResolvedF.address
      stateTn :: Term s PTokenName
      stateTn = pconstant unbondedStakingTokenName
  stateTok <- pletC $ passetClass # paramsF.nftCs # stateTn
  newEntryTok <- pletC $ passetClass # paramsF.assocListCs # stakeHolderTn
  txInfoData <- pletC $ getField @"data" txInfoF
  pure . pmatch mintAct $ \case
    PMintHead stateOutRef -> unTermCont $ do
      ---- FETCH DATUMS ----
      -- Get datum for next state
      nextStateTxOut <-
        getContinuingOutputWithNFT poolAddr stateTok txInfoF.outputs
      nextStateHash <- getDatumHash nextStateTxOut
      (nextEntryKey, nextOpen) <-
        getStateData
          =<< parseStakingDatum
          =<< getDatum nextStateHash txInfoData
      -- Get datum for current state
      (entryKey, open) <- getStateData datum
      -- Get datum for new list entry
      newEntryF <-
        getOutputEntry poolAddr newEntryTok txInfoData txInfoF.outputs
      ---- BUSINESS LOGIC ----
      pguardC "newStakeLogic: update failed because pool state is not open" $
        toPBool # open
          #&& toPBool # nextOpen
      newEntryGuard paramsF newEntryF stakeAmt stakeHolderKey
      ---- INDUCTIVE CONDITIONS ----
      -- Validate that spentOutRef is the state UTXO and matches redeemer
      pguardC "newStakeLogic (mintHead): spent input is not the state UTXO" $
        hasStateToken
          spentInputResolvedF.value
          (paramsF.nftCs, pconstant unbondedStakingTokenName)
      pguardC
        "newStakeLogic (mintHead): spent input does not match redeemer \
        \input"
        $ spentInputF.outRef #== pfield @"_0" # stateOutRef
      -- Validate next state
      pguardC
        "newStakeLogic (mintHead): next pool state does not point to new \
        \ entry"
        $ nextEntryKey `pointsTo` newEntryF.key
      -- Validate list order and links
      pure . pmatch entryKey $ \case
        -- We are shifting the current head forwards
        PDJust currentEntryKey' -> unTermCont $ do
          currentEntryKey <-
            pletC $ pfromData $ pfield @"_0" # currentEntryKey'
          -- Validate order of entries
          pguardC
            "newStakeLogic (mintInBetween): new entry's key should be \
            \strictly less than current entry"
            $ pfromData newEntryF.key #< currentEntryKey
          -- The new entry should point to the current entry
          pguardC
            "newStakeLogic (mintInBetween): new entry should point to \
            \current entry"
            $ newEntryF.next `pointsTo` currentEntryKey
          pure punit
        -- This is the first stake of the pool
        PDNothing _ -> unTermCont $ do
          -- The new entry should *not* point to anything
          pguardC
            "newStakeLogic (mintInBetween): new entry should not point to \
            \anything"
            $ pointsNowhere newEntryF.next
          pure punit
    PMintInBetween outRefs -> unTermCont $ do
      ---- FETCH DATUMS ----
      entriesRefsF <-
        tcont $ pletFields @'["previousEntry", "currentEntry"] outRefs
      -- Get datum for prevEntry
      prevEntryF <- tcont . pletFields @PEntryFields =<< getEntryData datum
      -- Get datum for prevEntryUpdated
      let prevEntryTok :: Term s PAssetClass
          prevEntryTok =
            getTokenName
              paramsF.assocListCs
              spentInputResolvedF.value
      prevEntryUpdatedF <-
        getOutputEntry poolAddr prevEntryTok txInfoData txInfoF.outputs
      -- Get datum for new list entry
      newEntryF <-
        getOutputEntry poolAddr newEntryTok txInfoData txInfoF.outputs
      -- Get the current entry's key
      currEntryKey <- pure . pmatch prevEntryF.next $ \case
        PDJust key -> pfield @"_0" # key
        PDNothing _ ->
          ptraceError
            "newStakeLogic (mintEnd): the previous \
            \ entry does not point to another entry"
      ---- BUSINESS LOGIC ----
      pguardC "newStakeLogic: update failed because pool state is not open" $
        toPBool # prevEntryF.open
          #&& toPBool # newEntryF.open
      -- Validate initialization of new entry
      newEntryGuard paramsF newEntryF stakeAmt stakeHolderKey
      -- Previous entry should keep the same values when updated
      equalEntriesGuard prevEntryF prevEntryUpdatedF
      ---- INDUCTIVE CONDITIONS ----
      -- Validate that previousEntry is a list entry and matches redeemer
      pguardC "newStakeLogic (mintEnd): spent input is not an entry" $
        hasListNft paramsF.assocListCs spentInputResolvedF.value
      pguardC
        "newStakeLogic (mintEnd): spent input is not the same as input in \
        \ redeemer"
        $ spentInputF.outRef #== entriesRefsF.previousEntry
      -- Previous entry should now point to the new entry
      pguardC
        "newStakeLogic (mintEnd): the previous entry should point to the \
        \new entry"
        $ prevEntryUpdatedF.next `pointsTo` newEntryF.key
      -- And new entry should point to the current entry
      pguardC
        "newStakeLogic (mintEnd): the new entry should point to the \
        \current entry"
        $ newEntryF.next `pointsTo` currEntryKey
      -- Validate entries' order
      pguardC
        "newStakeLogic (mintEnd): failed to validate order in previous, \
        \current and new entry"
        $ pfromData prevEntryF.key #< newEntryF.key
          #&& newEntryF.key #< currEntryKey
      pure punit
    PMintEnd listEndOutRef' -> unTermCont $ do
      ---- FETCH DATUMS ----
      listEndOutRef <- pletC $ pfield @"_0" # listEndOutRef'
      -- Get datum for endEntry
      endEntryF <- tcont . pletFields @PEntryFields =<< getEntryData datum
      -- Get datum for endEntryUpdated
      let endEntryTok :: Term s PAssetClass
          endEntryTok =
            getTokenName
              paramsF.assocListCs
              spentInputResolvedF.value
      endEntryUpdated <-
        getOutputEntry poolAddr endEntryTok txInfoData txInfoF.outputs
      -- Get datum for new list entry
      newEntryF <-
        getOutputEntry poolAddr newEntryTok txInfoData txInfoF.outputs
      ---- BUSINESS LOGIC ----
      pguardC "newStakeLogic: update failed because pool state is not open" $
        toPBool # endEntryF.open
          #&& toPBool # newEntryF.open
      -- Validate initialization of new entry
      newEntryGuard paramsF newEntryF stakeAmt stakeHolderKey
      -- End entry should keep the same values when updated
      equalEntriesGuard endEntryF endEntryUpdated
      ---- INDUCTIVE CONDITIONS ----
      -- Validate that endEntry is a list entry and matches redeemer
      pguardC "newStakeLogic (mintEnd): spent input is not an entry" $
        hasListNft paramsF.assocListCs spentInputResolvedF.value
      pguardC
        "newStakeLogic (mintEnd): spent input is not the same as input in \
        \redeemer"
        $ spentInputF.outRef #== listEndOutRef
      -- End entry should point nowhere
      pguardC "newStakeLogic (mintEnd): end should point nowhere" $
        pointsNowhere endEntryF.next
      -- Updated end entry (no longer end) should point to new entry
      pguardC
        "newStakeLogic (mintEnd): updated end should point to new end \
        \entry"
        $ endEntryUpdated.next `pointsTo` newEntryF.key
      -- New entry (new end) should point nowhere
      pguardC "newStakeLogic (mintEnd): new end entry should not point anywhere" $
        pointsNowhere newEntryF.next
      -- Validate entries' order
      pguardC
        "newStakeLogic (mintEnd): new entry's key should come after end \
        \entry"
        $ pfromData endEntryUpdated.key #< pfromData newEntryF.key
      pure punit

withdrawActLogic ::
  forall (s :: S).
  PTxInfoHRec s ->
  PUnbondedPoolParamsHRec s ->
  Term s PScriptPurpose ->
  Term s PUnbondedStakingDatum ->
  HRec
    '[ HField s "pubKeyHash" PPubKeyHash
     , HField s "burningAction" PBurningAction
     ] ->
  Term s PPeriod ->
  TermCont s (Term s PUnit)
withdrawActLogic txInfoF paramsF purpose datum withdrawActParamsF period = do
  -- Construct some useful values for later
  holderKey <- pure $ pblake2b_256 # pto (pfromData withdrawActParamsF.pubKeyHash)
  entryTn <- pletC . pcon . PTokenName $ holderKey
  -- Get the input being spent
  spentInputF <-
    tcont . pletFields @PTxInInfoFields
      =<< getInput purpose txInfoF.inputs
  spentInputResolvedF <- tcont . pletFields @'["value"] $ spentInputF.resolved
  -- Validate holder's signature
  pguardC "withdrawActLogic: tx not exclusively signed by the stake-holder" $
    signedOnlyBy txInfoF.signatories withdrawActParamsF.pubKeyHash
  -- Get amount staked from output
  withdrawnAmt <-
    pure . getTokenCount paramsF.unbondedAssetClass
      <=< (\txOut -> pure $ pfield @"value" # txOut)
      <=< getOutputSignedBy withdrawActParamsF.pubKeyHash
      $ txInfoF.outputs
  -- Validate the asset input is effectively an asset UTXO
  let assetCheck :: Term s PUnit
      assetCheck = unTermCont $ do
        datum <-
          parseStakingDatum @PUnbondedStakingDatum
            <=< flip getDatum (getField @"data" txInfoF)
            <=< getDatumHash
            $ spentInputF.resolved
        pure $
          pmatch datum $ \case
            PAssetDatum _ -> punit
            _ -> ptraceError "withdrawActLogic: expected asset input"
      -- We validate the entry when consuming it
      entryCheck :: Term s PTxOutRef -> Term s PUnit
      entryCheck entryOutRef = unTermCont $ do
        pguardC
          "withdrawActLogic: spent entry is not an entry (no List \
          \NFT)"
          $ hasListNft paramsF.assocListCs spentInputResolvedF.value
        pguardC
          "withdrawActLogic: spent entry does not match redeemer \
          \TxOutRef"
          $ pdata entryOutRef #== spentInputF.outRef
        pguardC "withdrawActLogic: entry does not belong to user" $
          hasEntryToken
            spentInputResolvedF.value
            (paramsF.assocListCs, entryTn)
        pure punit
  -- Check business and inductive conditions depending on redeemer
  pure . pmatch (pfromData withdrawActParamsF.burningAction) $ \case
    PBurnHead outRefs' -> unTermCont $ do
      outRefsF <- tcont . pletFields @'["state", "headEntry"] $ outRefs'
      -- We check most conditions when consuming the state UTXO
      let withdrawHeadCheck =
            withdrawHeadActLogic
              spentInputF
              withdrawnAmt
              datum
              txInfoF
              paramsF
              period
              outRefsF.state
              outRefsF.headEntry
      pure $
        pnestedIf
          [ spentInputF.outRef #== outRefsF.state >: withdrawHeadCheck
          , spentInputF.outRef #== outRefsF.headEntry >: entryCheck outRefsF.headEntry
          ]
          assetCheck
    PBurnOther entries' -> unTermCont $ do
      entriesF <- tcont . pletFields @'["previousEntry", "burnEntry"] $ entries'
      let withdrawOtherCheck :: Term s PUnit
          withdrawOtherCheck =
            withdrawOtherActLogic
              spentInputF
              withdrawnAmt
              datum
              txInfoF
              paramsF
              period
              entriesF.burnEntry
      pure $
        pnestedIf
          [ spentInputF.outRef #== entriesF.previousEntry >: withdrawOtherCheck
          , spentInputF.outRef #== entriesF.burnEntry >: entryCheck entriesF.burnEntry
          ]
          $ assetCheck
    PBurnSingle entry' -> unTermCont $ do
      ---- FETCH DATUMS ----
      -- Get datum for entry
      let entryOutRef = pfield @"burnEntry" # entry'
      txInfoDataF <- pletC $ getField @"data" txInfoF
      entryF <- getInputEntry entryOutRef txInfoDataF txInfoF.inputs
      -- Burning action only valid if pool is closed
      pguardC "withdrawActLogic: Pool is not closed" $
        pnot # (toPBool # entryF.open)
      -- Validate period
      pguardC "withdrawActLogic: wrong period for PWithdrawAct redeemer" $
        period #== depositWithdrawPeriod
          #|| period #== adminUpdatePeriod
          #|| period #== bondingPeriod
      ---- BUSINESS LOGIC ----
      -- Validate that entry key matches the key in state UTxO
      pguardC "withdrawActLogic: consumed entry key does not match user's pkh" $
        entryF.key #== holderKey
      -- Validate withdrawn amount
      pguardC
        "withdrawActLogic: withdrawn amount does not match stake and \
        \rewards"
        $ withdrawnAmt
          #== roundDown (toNatRatio entryF.deposited #+ entryF.rewards)
      pure $
        pnestedIf
          [spentInputF.outRef #== pdata entryOutRef >: entryCheck entryOutRef]
          $ assetCheck

withdrawHeadActLogic ::
  forall (s :: S).
  HRec
    '[ HField s "outRef" PTxOutRef
     , HField s "resolved" PTxOut
     ] ->
  Term s PNatural ->
  Term s PUnbondedStakingDatum ->
  PTxInfoHRec s ->
  PUnbondedPoolParamsHRec s ->
  Term s PPeriod ->
  Term s PTxOutRef ->
  Term s PTxOutRef ->
  Term s PUnit
withdrawHeadActLogic spentInputF withdrawnAmt datum txInfoF paramsF period stateOutRef headEntryOutRef =
  unTermCont $ do
    -- Construct some useful values for later
    spentInputResolvedF <-
      tcont . pletFields @'["address", "value", "datumHash"] $ spentInputF.resolved
    let poolAddr :: Term s PAddress
        poolAddr = spentInputResolvedF.address
        stateTn :: Term s PTokenName
        stateTn = pconstant unbondedStakingTokenName
    stateTok <- pletC $ passetClass # paramsF.nftCs # stateTn
    txInfoDataF <- pletC $ getField @"data" txInfoF
    ---- FETCH DATUMS ----
    -- Get datum for next state
    nextStateTxOut <-
      getContinuingOutputWithNFT poolAddr stateTok txInfoF.outputs
    nextStateHash <- getDatumHash nextStateTxOut
    (nextEntryKey, nextEntryOpen) <-
      getStateData
        =<< parseStakingDatum
        =<< getDatum nextStateHash txInfoDataF
    -- Get datum for current state
    entryKey <- getKey =<< fst <$> getStateData datum
    -- Get datum for head entry
    headEntryF <- getInputEntry headEntryOutRef txInfoDataF txInfoF.inputs
    ---- BUSINESS LOGIC ----
    -- Burning action only valid if pool is open
    pguardC "withdrawHeadActLogic: Pool is not open" $ toPBool # headEntryF.open
    -- Validate that entry key matches the key in state UTxO
    pguardC "withdrawHeadActLogic: consumed entry key does not match user's pkh" $
      headEntryF.key #== entryKey
    -- Validate withdrawn amount
    withdrawRewardsGuard period withdrawnAmt paramsF txInfoF headEntryF
    ---- INDUCTIVE CONDITIONS ----
    -- Validate that spentOutRef is the state UTXO and matches redeemer
    pguardC "withdrawHeadActLogic: spent input is not the state UTXO" $
      spentInputResolvedF.value
        `hasStateToken` (paramsF.nftCs, pconstant unbondedStakingTokenName)
    pguardC "withdrawHeadActLogic: spent input does not match redeemer input" $
      spentInputF.outRef #== pdata stateOutRef
    -- Validate that consumed entry is head of the list
    pguardC "withdrawHeadActLogic: spent entry is not head of the list" $
      entryKey #== headEntryF.key
    -- Validate next state
    pguardC
      "withdrawHeadActLogic: next pool state does not point to same \
      \location as burned entry"
      $ pdata nextEntryKey #== headEntryF.next
    pguardC
      "withdrawHeadActLogic: next pool state cannot close pool"
      $ pdata nextEntryOpen #== headEntryF.open
    pure punit

withdrawOtherActLogic ::
  forall (s :: S).
  HRec
    '[ HField s "outRef" PTxOutRef
     , HField s "resolved" PTxOut
     ] ->
  Term s PNatural ->
  Term s PUnbondedStakingDatum ->
  PTxInfoHRec s ->
  PUnbondedPoolParamsHRec s ->
  Term s PPeriod ->
  Term s PTxOutRef ->
  Term s PUnit
withdrawOtherActLogic spentInputF withdrawnAmt datum txInfoF paramsF period burnEntryOutRef =
  unTermCont $ do
    -- Construct some useful values for later
    spentInputResolvedF <-
      tcont . pletFields @'["address", "value", "datumHash"] $ spentInputF.resolved
    let poolAddr :: Term s PAddress
        poolAddr = spentInputResolvedF.address
    txInfoData <- pletC $ getField @"data" txInfoF
    ---- FETCH DATUMS ----
    -- Get datum for previous entry
    prevEntryF <- tcont . pletFields @PEntryFields =<< getEntryData datum
    -- Get updated datum for previous entry
    let prevEntryTok :: Term s PAssetClass
        prevEntryTok = getTokenName paramsF.assocListCs spentInputResolvedF.value
    prevEntryUpdatedF <-
      getOutputEntry
        poolAddr
        prevEntryTok
        txInfoData
        txInfoF.outputs
    -- Get datum for burned entry
    burnEntryF <- getInputEntry burnEntryOutRef txInfoData txInfoF.inputs
    ---- BUSINESS LOGIC ----
    -- Burning action only valid if pool is open
    pguardC "withdrawHeadActLogic: Pool is not open" $ toPBool # burnEntryF.open
    -- Validate withdrawn amount
    withdrawRewardsGuard period withdrawnAmt paramsF txInfoF burnEntryF
    ---- INDUCTIVE CONDITIONS ----
    -- Validate that spentOutRef is the previous entry and matches redeemer
    pguardC "withdrawOtherActLogic: spent input is not an entry" $
      hasListNft paramsF.assocListCs spentInputResolvedF.value
    -- Validate that burn entry key matches the key in previous entry
    pguardC
      "withdrawOtherActLogic: consumed entry key does not match previous \
      \entry's key"
      $ prevEntryF.next `pointsTo` burnEntryF.key
    -- Validate updated entry
    pguardC
      "withdrawOtherActLogic: updated previous entry does not point to same \
      \location as burned entry"
      $ prevEntryUpdatedF.next #== pdata burnEntryF.next
    -- Validate other fields of updated entry (they should stay the same)
    equalEntriesGuard prevEntryUpdatedF prevEntryF

-- Helper functions for the different logics

-- Retrieves state fields from staking datum
getStateData ::
  forall (s :: S).
  Term s PUnbondedStakingDatum ->
  TermCont s (Term s (PMaybeData PByteString), Term s PBoolData)
getStateData datum = do
  record <- tcont . pletFields @["_0", "_1"] . pmatch datum $ \case
    PStateDatum record -> record
    _ -> ptraceError "getStateData: datum is not PStateDatum"
  pure (pfromData record._0, pfromData record._1)

-- Retrieves entry fields from staking datum
getEntryData ::
  forall (s :: S).
  Term s PUnbondedStakingDatum ->
  TermCont s (Term s PEntry)
getEntryData datum =
  pure . pmatch datum $ \case
    PEntryDatum entry -> pfield @"_0" # entry
    _ -> ptraceError "getEntryDatum: datum is not PEntryDatum"

getOutputEntry ::
  forall (s :: S).
  Term s PAddress ->
  Term s PAssetClass ->
  Term s (PBuiltinList (PAsData (PTuple PDatumHash PDatum))) ->
  Term s (PBuiltinList (PAsData PTxOut)) ->
  TermCont s (PEntryHRec s)
getOutputEntry poolAddr ac txInfoData =
  tcont . pletFields @PEntryFields
    <=< getEntryData
    <=< parseStakingDatum
    <=< flip getDatum txInfoData
    <=< getDatumHash
    <=< getContinuingOutputWithNFT poolAddr ac

getInputEntry ::
  forall (s :: S).
  Term s PTxOutRef ->
  Term s (PBuiltinList (PAsData (PTuple PDatumHash PDatum))) ->
  Term s (PBuiltinList (PAsData PTxInInfo)) ->
  TermCont s (PEntryHRec s)
getInputEntry inputOutRef txInfoData inputs = do
  entry <- flip pfind inputs $
    plam $ \input ->
      let outRef :: Term s PTxOutRef
          outRef = pfield @"outRef" # input
       in pdata outRef #== pdata inputOutRef
  tcont . pletFields @PEntryFields
    <=< getEntryData
    <=< parseStakingDatum
    <=< flip getDatum txInfoData
    <=< getDatumHash
    $ pfield @"resolved" # entry

-- This function validates the fields for a freshly minted entry
newEntryGuard ::
  forall (s :: S).
  PUnbondedPoolParamsHRec s ->
  PEntryHRec s ->
  Term s PNatural ->
  Term s PByteString ->
  TermCont s (Term s PUnit)
newEntryGuard paramsF newEntryF stakeAmt stakeHolderKey = do
  pguardC
    "newEntryGuard: incorrect init. of newDeposit and deposit fields \
    \in first stake"
    $ newEntryF.newDeposit #== stakeAmt
      #&& newEntryF.deposited #== stakeAmt
  pguardC "newEntryGuard: new entry does not have the stakeholder's key" $
    newEntryF.key #== stakeHolderKey
  pguardC "newEntryGuard: new entry's stake not within stake bounds" $
    pfromData paramsF.minStake #<= newEntryF.deposited
      #&& pfromData newEntryF.deposited #<= paramsF.maxStake
  pguardC
    "newEntryGuard: new entry's rewards, totalRewards, and totalDeposited \
    \fields not initialized to zero"
    $ newEntryF.rewards #== ratZero
      #&& newEntryF.totalRewards #== natZero
      #&& newEntryF.totalDeposited #== natZero
  pure punit

-- This function validates that two entries' fields are the same (with the
-- exception of fields related to the associative list)
equalEntriesGuard ::
  forall (s :: S).
  PEntryHRec s ->
  PEntryHRec s ->
  TermCont s (Term s PUnit)
equalEntriesGuard e1 e2 = do
  pguardC "equalEntriesGuard: some fields in the given entries are not equal" $
    e1.key #== e2.key
      #&& e1.deposited #== e2.deposited
      #&& e1.newDeposit #== e2.newDeposit
      #&& e1.rewards #== e2.rewards
      #&& e1.totalRewards #== e2.totalRewards
      #&& e1.totalDeposited #== e2.totalDeposited
      #&& e1.open #== e2.open
  pure punit

getKey ::
  forall (s :: S).
  Term s (PMaybeData PByteString) ->
  TermCont s (Term s PByteString)
getKey =
  pure
    . flip
      pmatch
      ( \case
          PDJust key -> pfield @"_0" # key
          PDNothing _ -> ptraceError "getKey: no key found"
      )

withdrawRewardsGuard ::
  forall (s :: S).
  Term s PPeriod ->
  Term s PNatural ->
  PUnbondedPoolParamsHRec s ->
  PTxInfoHRec s ->
  PEntryHRec s ->
  TermCont s (Term s PUnit)
withdrawRewardsGuard period amount paramsF txInfoF entryF =
  pure . pmatch period $ \case
    DepositWithdrawPeriod -> unTermCont $ do
      -- User can deposit then withdraw in the first cycle, resulting in
      -- division by zero in rewards calculation (totalDeposited = 0)
      pure $
        pif
          (entryF.totalDeposited #== natZero)
          (depositWithdrawGuardNoRewards amount entryF)
          (depositWithdrawGuardWithRewards amount entryF)
    BondingPeriod -> unTermCont $ do
      -- Calculate maximum withdrawal amount
      pguardC
        "withdrawRewardsGuard: totalDeposited is zero"
        $ natZero #< entryF.totalDeposited
      let flhs =
            mkNatRatioUnsafe
              (pto (entryF.totalRewards :: Term s PNatural))
              (pto (entryF.totalDeposited :: Term s PNatural))
          frhs = entryF.rewards #+ (toNatRatio entryF.deposited)
          f = roundDown $ frhs #* flhs
          rhsDenominator = paramsF.interest #+ (toNatRatio natOne)
          rhsDenominator' =
            roundUp $
              natPow
                # rhsDenominator
                # (getUnbondedBondingPeriodIncrement txInfoF.validRange paramsF)
          rhs = mkNatRatioUnsafe (pto f) (pto rhsDenominator')
          bondingRewards = roundDown $ entryF.rewards #+ rhs

      -- Validate amount is within bounds
      pguardC
        "withdrawRewardsGuard: reward withdrawal amount not within bounds"
        $ entryF.deposited #<= amount
          #&& amount #<= entryF.deposited #+ bondingRewards
      pure punit
    _ -> ptraceError "withdrawRewardsGuard: invalid withdraw period"
  where
    depositWithdrawGuardNoRewards ::
      forall (s :: S).
      Term s PNatural ->
      PEntryHRec s ->
      Term s PUnit
    depositWithdrawGuardNoRewards amount entryF = unTermCont $ do
      pguardC
        "withdrawRewardsGuard: reward withdrawal amount not within bounds"
        $ entryF.deposited #<= amount
          #&& amount #<= entryF.deposited
      pure punit
    depositWithdrawGuardWithRewards ::
      forall (s :: S).
      Term s PNatural ->
      PEntryHRec s ->
      Term s PUnit
    depositWithdrawGuardWithRewards amount entryF = unTermCont $ do
      let rewards =
            roundDown $
              calculateRewards
                entryF.rewards
                entryF.totalRewards
                entryF.deposited
                entryF.newDeposit
                entryF.totalDeposited
      pguardC
        "withdrawRewardsGuard: reward withdrawal amount not within bounds"
        $ entryF.deposited #<= amount
          #&& amount #<= entryF.deposited #+ rewards
      pure punit

calculateRewards ::
  forall (s :: S).
  Term s PNatRatio ->
  Term s PNatural ->
  Term s PNatural ->
  Term s PNatural ->
  Term s PNatural ->
  Term s PNatRatio
calculateRewards rewards totalRewards deposited newDeposit totalDeposited =
  unTermCont $ do
    pguardC
      "calculateRewards: totalDeposited is zero"
      $ natZero #< totalDeposited
    let lhs = mkNatRatioUnsafe (pto totalRewards) (pto totalDeposited)
        rhs = rewards #+ (toNatRatio deposited)
        rhs' = rhs #- (toNatRatio newDeposit)
    pure $
      pmatch rhs' $ \case
        PNothing ->
          ptraceError
            "calculateRewards: invalid deposit amount"
        PJust rhs'' -> unTermCont $ do
          let f = rhs'' #* lhs
          pure $ rewards #+ f<|MERGE_RESOLUTION|>--- conflicted
+++ resolved
@@ -153,22 +153,15 @@
     pure $
       pmatch act $ \case
         PAdminAct _ -> unTermCont $ do
-<<<<<<< HEAD
           pguardC "punbondedPoolValidator: wrong period for PAdminAct \
-            \redeemer" $
-            getUnbondedPeriod # txInfoF.validRange # params #==
-              adminUpdatePeriod
-=======
-          -- pguardC "punbondedPoolValidator: wrong period for PAdminAct \
-          --   \redeemer"
-          --   $ period #== adminUpdatePeriod
->>>>>>> f41dd09c
+            \redeemer"
+            $ period #== adminUpdatePeriod
           pure $ adminLogic txInfoF paramsF
         PStakeAct dataRecord -> unTermCont $ do
-          -- pguardC
-          --   "punbondedPoolValidator: wrong period for PStakeAct \
-          --   \redeemer"
-          --   $ period #== depositWithdrawPeriod
+          pguardC
+            "punbondedPoolValidator: wrong period for PStakeAct \
+            \redeemer"
+            $ period #== depositWithdrawPeriod
           stakeActParamsF <-
             tcont $
               pletFields
@@ -193,16 +186,9 @@
             withdrawActParamsF
             period
         PCloseAct _ -> unTermCont $ do
-<<<<<<< HEAD
           pguardC "punbondedPoolValidator: wrong period for PCloseAct \
-            \redeemer" $
-            getUnbondedPeriod # txInfoF.validRange # params #==
-              adminUpdatePeriod
-=======
-          -- pguardC "punbondedPoolValidator: wrong period for PCloseAct \
-          --   \redeemer"
-          --   $ period #== adminUpdatePeriod
->>>>>>> f41dd09c
+            \redeemer"
+            $ period #== adminUpdatePeriod
           pure $ adminLogic txInfoF paramsF
 
 -- Untyped version to be serialised. This version is responsible for verifying
