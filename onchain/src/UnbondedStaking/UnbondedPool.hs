--- conflicted
+++ resolved
@@ -153,17 +153,10 @@
     pure $
       pmatch act $ \case
         PAdminAct dataRecord -> unTermCont $ do
-<<<<<<< HEAD
-          -- pguardC "punbondedPoolValidator: wrong period for PAdminAct \
-          --   \redeemer" $
-          --   getUnbondedPeriod # txInfoF.validRange # params #==
-          --     adminUpdatePeriod
-=======
-          guardC
+          pguardC
             "punbondedPoolValidator: wrong period for PAdminAct \
             \redeemer"
             $ period #== adminUpdatePeriod
->>>>>>> c54016b6
           adminActParamsF <-
             tcont $ pletFields @["totalRewards", "totalDeposited"] dataRecord
           pure $
@@ -174,17 +167,10 @@
               dat
               adminActParamsF
         PStakeAct dataRecord -> unTermCont $ do
-<<<<<<< HEAD
-          -- pguardC "punbondedPoolValidator: wrong period for PStakeAct \
-          --   \redeemer" $
-          --   getUnbondedPeriod # txInfoF.validRange # params #==
-          --     depositWithdrawPeriod
-=======
-          guardC
+          pguardC
             "punbondedPoolValidator: wrong period for PStakeAct \
             \redeemer"
             $ period #== depositWithdrawPeriod
->>>>>>> c54016b6
           stakeActParamsF <-
             tcont $
               pletFields
@@ -209,17 +195,10 @@
             withdrawActParamsF
             period
         PCloseAct _ -> unTermCont $ do
-<<<<<<< HEAD
-          -- pguardC "punbondedPoolValidator: wrong period for PCloseAct \
-          --   \redeemer" $
-          --   getUnbondedPeriod # txInfoF.validRange # params #==
-          --     adminUpdatePeriod
-=======
-          guardC
+          pguardC
             "punbondedPoolValidator: wrong period for PCloseAct \
             \redeemer"
             $ period #== adminUpdatePeriod
->>>>>>> c54016b6
           pure $ closeActLogic txInfoF paramsF ctxF.purpose dat
 
 -- Untyped version to be serialised. This version is responsible for verifying
@@ -305,14 +284,8 @@
       pguardC
         "adminActLogic: update failed because entry field 'rewards' \
         \is not updatedRewards"
-<<<<<<< HEAD
-        $ newEntryF.rewards
-          #== toNatRatio (pCeil # rewards)
-      pguardC
-=======
         $ newEntryF.rewards #== (toNatRatio $ roundUp rewards)
-      guardC
->>>>>>> c54016b6
+      pguardC
         "adminActLogic: update failed because entry field 'totalRewards' \
         \is not newTotalRewards"
         $ newEntryF.totalRewards #== adminActParamsF.totalRewards
@@ -986,14 +959,8 @@
       pguardC
         "closeActLogic: update failed because entry field 'rewards' \
         \is not updatedRewards"
-<<<<<<< HEAD
-        $ newEntryF.rewards
-          #== toNatRatio (pCeil # rewards)
-      pguardC
-=======
         $ newEntryF.rewards #== (toNatRatio $ roundUp rewards)
-      guardC
->>>>>>> c54016b6
+      pguardC
         "closeActLogic: update failed because entry field 'open' \
         \is not false"
         $ pnot # (toPBool # newEntryF.open)
