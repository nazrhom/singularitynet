--- conflicted
+++ resolved
@@ -5,13 +5,9 @@
   BondedPoolParams (BondedPoolParams, operator, bondedStakingStateCs),
   PBondedPoolParams,
   BondedStakingAction (..),
-<<<<<<< HEAD
-  PBondedStakingAction,
+  PBondedStakingAction (..),
   MintingAction(Stake, Withdraw),
   PMintingAction,
-=======
-  PBondedStakingAction (..),
->>>>>>> 9ae99fd1
   BondedStakingDatum (..),
   PBondedStakingDatum (..),
   Entry (
