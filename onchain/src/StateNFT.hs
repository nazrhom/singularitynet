module StateNFT (
  pstateNFTPolicy,
  pstateNFTPolicyUntyped,
) where

{-
    This module implements a one-shot policy for minting NFTs as described in
    the spec for bonded/unbonded pools.

    The policy is parametrized by a UTXO and a token name, the latter hardcoded
    in the `Settings` module.
-}

import Plutarch.Api.V1 (
  PScriptContext,
  PTxInInfo,
  PTxOutRef,
  PValue,
 )
import Plutarch.Monadic qualified as P
import Plutarch.Unsafe (punsafeCoerce)
<<<<<<< HEAD

import Common.Settings (bondedStakingTokenName)
=======
import Plutus.V1.Ledger.Api (TokenName)
>>>>>>> e40d8b6b
import Utils (
  getCs,
  oneOf,
  ptryFromUndata,
 )

pstateNFTPolicy ::
  forall (s :: S).
  TokenName ->
  Term s (PTxOutRef :--> PUnit :--> PScriptContext :--> PUnit)
pstateNFTPolicy tn = plam $ \txOutRef _ ctx' -> P.do
  ctx <- pletFields @'["txInfo", "purpose"] ctx'
  cs <- runTermCont $ getCs ctx.purpose
  txInfo <- pletFields @'["inputs", "mint", "id"] $ ctx.txInfo
  let mint :: Term s PValue
      mint = pfromData txInfo.mint
      inputs :: Term s (PBuiltinList (PAsData PTxInInfo))
      inputs = pfromData txInfo.inputs
  pif
    ( consumesRef # txOutRef # inputs
        #&& oneOf # cs # pconstant tn # mint
    )
    (pconstant ())
    perror

pstateNFTPolicyUntyped ::
  forall (s :: S). TokenName -> Term s (PData :--> PData :--> PData :--> PUnit)
pstateNFTPolicyUntyped tn = plam $ \utxo _ ctx ->
  pstateNFTPolicy tn # unTermCont (ptryFromUndata utxo)
    # pconstant ()
    # punsafeCoerce ctx

consumesRef ::
  forall (s :: S).
  Term s (PTxOutRef :--> PBuiltinList (PAsData PTxInInfo) :--> PBool)
consumesRef = phoistAcyclic $
  plam $ \txOutRef ->
    pany #$ plam $ \info -> pdata txOutRef #== pdata (getOutRef info)
  where
    getOutRef ::
      forall (s :: S).
      Term s (PAsData PTxInInfo) ->
      Term s PTxOutRef
    getOutRef info' = pfield @"outRef" # pfromData info'<|MERGE_RESOLUTION|>--- conflicted
+++ resolved
@@ -19,12 +19,7 @@
  )
 import Plutarch.Monadic qualified as P
 import Plutarch.Unsafe (punsafeCoerce)
-<<<<<<< HEAD
-
-import Common.Settings (bondedStakingTokenName)
-=======
 import Plutus.V1.Ledger.Api (TokenName)
->>>>>>> e40d8b6b
 import Utils (
   getCs,
   oneOf,
