module Main (main) where

{- TODO: Update documentation
  This executable can generate CBOR encodings of the NFT minting policy and
  the pool validators. It takes the necessary arguments from the CLI to
  generate them. The resulting scripts are *fully* applied.

  Some examples:

  cabal exec serialise -- state-nft <Transaction Hash> <Output Index>
  cabal exec serialise -- list-nft <Transaction Hash> <Output Index> <Public Key Hash>
  cabal exec serialise -- validator <Transaction Hash> <Output Index> <Public Key Hash>

  Use -v to print to console the policy/validator hash and -o to choose a
  different output file. The latter option can be used with /dev/stdout to print
  the result to screen.
-}

import Control.Monad (when)
import Data.Aeson.Text (encodeToLazyText)
import Data.Text.Lazy (Text)
import Data.Text.Lazy qualified as T
import Data.Text.Lazy.IO qualified as TIO
import Options.Applicative (
  CommandFields,
  Mod,
  Parser,
  ParserInfo,
  command,
  execParser,
  fullDesc,
  help,
  info,
  long,
  metavar,
  option,
  progDesc,
  short,
  showDefault,
  str,
  subparser,
  switch,
  value,
 )
import Plutarch.Api.V1 (scriptHash)
import Plutus.V1.Ledger.Scripts (Script)

import BondedPool (pbondedPoolValidatorUntyped)
<<<<<<< HEAD
import UnbondedStaking.UnbondedPool (punbondedPoolValidatorUntyped)
import ListNFT (listNFTPolicyUntyped)
import Plutarch (compile)
import StateNFT (stateNFTPolicyUntyped)
import Settings (bondedStakingTokenName, unbondedStakingTokenName)
=======
import ListNFT (pbondedListNFTPolicyUntyped)
import Plutarch (ClosedTerm, compile)
import StateNFT (pbondedStateNFTPolicyUntyped)
>>>>>>> 8179b079

serialisePlutusScript :: Script -> Text
serialisePlutusScript script = encodeToLazyText script

exportScript :: Text -> Script -> Text
exportScript name script = 
  "exports._" <> name <> " = {\n"
  <> "\tscript: "
  <> serialisePlutusScript script
  <> ",\n};\n"

serialiseClosedTerm ::
  forall (s :: PType). ClosedTerm s -> CLI -> String -> String -> IO ()
serialiseClosedTerm closedTerm args name json = do
  let script = compile closedTerm
      hash = scriptHash script
  writeScriptToFile
    (T.pack name)
    (maybe json id $ outPath args)
    script
  when (printHash args) $
    putStr $ "\n" <> name <> " hash (unapplied): " <> show hash

main :: IO ()
main = do
  args <- execParser opts
  case cliCommand args of
<<<<<<< HEAD
    SerialiseStateNFT -> do
      let bscript = compile $ stateNFTPolicyUntyped bondedStakingTokenName
          bhash = scriptHash bscript
          uscript = compile $ stateNFTPolicyUntyped unbondedStakingTokenName
          uhash = scriptHash uscript
      TIO.writeFile
        (maybe "StateNFT.json" id $ outPath args)
        (exportScript "bondedStateNFT" bscript
        <> exportScript "unbondedStateNFT" uscript)
      when (printHash args) $
        putStr $ "\nbondedStateNFT hash (unapplied): " <> show bhash
        <> "\nunbondedStateNFT hash (unapplied): " <> show uhash
    
    SerialiseListNFT -> do
      let script = compile listNFTPolicyUntyped
          hash = scriptHash script
      TIO.writeFile
        (maybe "ListNFT.json" id $ outPath args)
        (exportScript "bondedListNFT" script
        <> (exportScript "unbondedListNFT" script))
      when (printHash args) $
        putStr $ "\nlistNFT hash (unapplied): " <> show hash
    
    SerialiseValidator -> do
      let bscript = compile pbondedPoolValidatorUntyped
          uscript = compile punbondedPoolValidatorUntyped
          bhash = scriptHash bscript
          uhash = scriptHash uscript
      TIO.writeFile
        (maybe "PoolValidator.json" id $ outPath args)
        (exportScript "bondedPoolValidator" bscript
        <> exportScript "unbondedPoolValidator" uscript)
      when (printHash args) $
        putStr $ "\nbondedPoolValidator hash (unapplied): " <> show bhash
        <> "\nunbondedPoolValidator hash (unapplied): " <> show uhash
    
=======
    SerialiseStateNFT ->
      serialiseClosedTerm
        pbondedStateNFTPolicyUntyped
        args
        "bondedStateNFT"
        "BondedStateNFT.json"
    SerialiseListNFT ->
      serialiseClosedTerm
        pbondedListNFTPolicyUntyped
        args
        "bondedListNFT"
        "BondedListNFT.json"
    SerialiseBondedValidator ->
      serialiseClosedTerm
        pbondedPoolValidatorUntyped
        args
        "bondedPoolValidator"
        "BondedPoolValidator.json"

>>>>>>> 8179b079
-- Parsers --
data CLI = CLI
  { outPath :: Maybe FilePath
  , printHash :: Bool
  , cliCommand :: CLICommand
  }

data CLICommand
  = SerialiseStateNFT
  | SerialiseListNFT
  | SerialiseValidator

opts :: ParserInfo CLI
opts =
  info
    parser
    ( fullDesc
        <> progDesc "Serialise a NFT policy or the pool validators"
    )

parser :: Parser CLI
parser =
  CLI
    <$> outOption
    <*> printHashSwitch
    <*> commandParser

commandParser :: Parser CLICommand
commandParser =
  subparser $
    serialiseStateNFTCommand
      <> serialiseListNFTCommand
      <> serialiseValidatorCommand

serialiseStateNFTCommand :: Mod CommandFields CLICommand
serialiseStateNFTCommand =
  command "state-policy" $
    info
      (pure SerialiseStateNFT)
      ( fullDesc
          <> progDesc
            "Serialise the NFT minting policy of the pools"
      )

serialiseListNFTCommand :: Mod CommandFields CLICommand
serialiseListNFTCommand =
  command "list-policy" $
    info
      (pure SerialiseListNFT)
      ( fullDesc
          <> progDesc
            "Serialise the NFT minting policy of the association list"
      )

serialiseValidatorCommand :: Mod CommandFields CLICommand
serialiseValidatorCommand =
  command "validator" $
    info
      (pure SerialiseValidator)
      ( fullDesc
          <> progDesc
            "Serialise the pool validators"
      )

outOption :: Parser (Maybe FilePath)
outOption =
  option
    (Just <$> str)
    ( long "out"
        <> short 'o'
        <> metavar "OUT"
        <> help "Location of serialised file"
        <> value Nothing
        <> showDefault
    )

printHashSwitch :: Parser Bool
printHashSwitch =
  switch
    ( long "print-hash"
        <> short 'v'
    )<|MERGE_RESOLUTION|>--- conflicted
+++ resolved
@@ -46,34 +46,41 @@
 import Plutus.V1.Ledger.Scripts (Script)
 
 import BondedPool (pbondedPoolValidatorUntyped)
-<<<<<<< HEAD
 import UnbondedStaking.UnbondedPool (punbondedPoolValidatorUntyped)
 import ListNFT (listNFTPolicyUntyped)
-import Plutarch (compile)
+import Plutarch (ClosedTerm, compile)
 import StateNFT (stateNFTPolicyUntyped)
 import Settings (bondedStakingTokenName, unbondedStakingTokenName)
-=======
-import ListNFT (pbondedListNFTPolicyUntyped)
-import Plutarch (ClosedTerm, compile)
-import StateNFT (pbondedStateNFTPolicyUntyped)
->>>>>>> 8179b079
 
 serialisePlutusScript :: Script -> Text
 serialisePlutusScript script = encodeToLazyText script
 
-exportScript :: Text -> Script -> Text
-exportScript name script = 
-  "exports._" <> name <> " = {\n"
-  <> "\tscript: "
-  <> serialisePlutusScript script
-  <> ",\n};\n"
+writeScriptToFile ::
+  (FilePath -> Text -> IO ()) ->
+  Text ->
+  FilePath ->
+  Script ->
+  IO ()
+writeScriptToFile writerFunc name filepath script =
+  writerFunc filepath $
+    "exports._" <> name <> " = {\n"
+      <> "\tscript: "
+      <> serialisePlutusScript script
+      <> ",\n};"
 
 serialiseClosedTerm ::
-  forall (s :: PType). ClosedTerm s -> CLI -> String -> String -> IO ()
-serialiseClosedTerm closedTerm args name json = do
+  forall (s :: PType).
+  ClosedTerm s ->
+  (FilePath -> Text -> IO ()) ->
+  CLI ->
+  String ->
+  String ->
+  IO ()
+serialiseClosedTerm closedTerm writerFunc args name json = do
   let script = compile closedTerm
       hash = scriptHash script
   writeScriptToFile
+    (writerFunc)
     (T.pack name)
     (maybe json id $ outPath args)
     script
@@ -84,64 +91,46 @@
 main = do
   args <- execParser opts
   case cliCommand args of
-<<<<<<< HEAD
     SerialiseStateNFT -> do
-      let bscript = compile $ stateNFTPolicyUntyped bondedStakingTokenName
-          bhash = scriptHash bscript
-          uscript = compile $ stateNFTPolicyUntyped unbondedStakingTokenName
-          uhash = scriptHash uscript
-      TIO.writeFile
-        (maybe "StateNFT.json" id $ outPath args)
-        (exportScript "bondedStateNFT" bscript
-        <> exportScript "unbondedStateNFT" uscript)
-      when (printHash args) $
-        putStr $ "\nbondedStateNFT hash (unapplied): " <> show bhash
-        <> "\nunbondedStateNFT hash (unapplied): " <> show uhash
-    
+      serialiseClosedTerm
+        (stateNFTPolicyUntyped bondedStakingTokenName)
+        (TIO.writeFile)
+        args
+        "bondedStateNFT"
+        "StateNFT.json"
+      serialiseClosedTerm
+        (stateNFTPolicyUntyped unbondedStakingTokenName)
+        (TIO.appendFile)
+        args
+        "unbondedStateNFT"
+        "StateNFT.json"
     SerialiseListNFT -> do
-      let script = compile listNFTPolicyUntyped
-          hash = scriptHash script
-      TIO.writeFile
-        (maybe "ListNFT.json" id $ outPath args)
-        (exportScript "bondedListNFT" script
-        <> (exportScript "unbondedListNFT" script))
-      when (printHash args) $
-        putStr $ "\nlistNFT hash (unapplied): " <> show hash
-    
+      serialiseClosedTerm
+        listNFTPolicyUntyped
+        (TIO.writeFile)
+        args
+        "bondedListNFT"
+        "ListNFT.json"
+      serialiseClosedTerm
+        listNFTPolicyUntyped
+        (TIO.appendFile)
+        args
+        "unbondedListNFT"
+        "ListNFT.json"
     SerialiseValidator -> do
-      let bscript = compile pbondedPoolValidatorUntyped
-          uscript = compile punbondedPoolValidatorUntyped
-          bhash = scriptHash bscript
-          uhash = scriptHash uscript
-      TIO.writeFile
-        (maybe "PoolValidator.json" id $ outPath args)
-        (exportScript "bondedPoolValidator" bscript
-        <> exportScript "unbondedPoolValidator" uscript)
-      when (printHash args) $
-        putStr $ "\nbondedPoolValidator hash (unapplied): " <> show bhash
-        <> "\nunbondedPoolValidator hash (unapplied): " <> show uhash
-    
-=======
-    SerialiseStateNFT ->
-      serialiseClosedTerm
-        pbondedStateNFTPolicyUntyped
-        args
-        "bondedStateNFT"
-        "BondedStateNFT.json"
-    SerialiseListNFT ->
-      serialiseClosedTerm
-        pbondedListNFTPolicyUntyped
-        args
-        "bondedListNFT"
-        "BondedListNFT.json"
-    SerialiseBondedValidator ->
       serialiseClosedTerm
         pbondedPoolValidatorUntyped
+        (TIO.writeFile)
         args
         "bondedPoolValidator"
-        "BondedPoolValidator.json"
-
->>>>>>> 8179b079
+        "PoolValidator.json"
+      serialiseClosedTerm
+        punbondedPoolValidatorUntyped
+        (TIO.appendFile)
+        args
+        "unbondedPoolValidator"
+        "PoolValidator.json"
+
 -- Parsers --
 data CLI = CLI
   { outPath :: Maybe FilePath
