{
  "nodes": {
    "HTTP": {
      "flake": false,
      "locked": {
        "lastModified": 1451647621,
        "narHash": "sha256-oHIyw3x0iKBexEo49YeUDV1k74ZtyYKGR2gNJXXRxts=",
        "owner": "phadej",
        "repo": "HTTP",
        "rev": "9bc0996d412fef1787449d841277ef663ad9a915",
        "type": "github"
      },
      "original": {
        "owner": "phadej",
        "repo": "HTTP",
        "type": "github"
      }
    },
    "HTTP_2": {
      "flake": false,
      "locked": {
        "lastModified": 1451647621,
        "narHash": "sha256-oHIyw3x0iKBexEo49YeUDV1k74ZtyYKGR2gNJXXRxts=",
        "owner": "phadej",
        "repo": "HTTP",
        "rev": "9bc0996d412fef1787449d841277ef663ad9a915",
        "type": "github"
      },
      "original": {
        "owner": "phadej",
        "repo": "HTTP",
        "type": "github"
      }
    },
    "HTTP_3": {
      "flake": false,
      "locked": {
        "lastModified": 1451647621,
        "narHash": "sha256-oHIyw3x0iKBexEo49YeUDV1k74ZtyYKGR2gNJXXRxts=",
        "owner": "phadej",
        "repo": "HTTP",
        "rev": "9bc0996d412fef1787449d841277ef663ad9a915",
        "type": "github"
      },
      "original": {
        "owner": "phadej",
        "repo": "HTTP",
        "type": "github"
      }
    },
    "HTTP_4": {
      "flake": false,
      "locked": {
        "lastModified": 1451647621,
        "narHash": "sha256-oHIyw3x0iKBexEo49YeUDV1k74ZtyYKGR2gNJXXRxts=",
        "owner": "phadej",
        "repo": "HTTP",
        "rev": "9bc0996d412fef1787449d841277ef663ad9a915",
        "type": "github"
      },
      "original": {
        "owner": "phadej",
        "repo": "HTTP",
        "type": "github"
      }
    },
    "Shrinker": {
      "flake": false,
      "locked": {
        "lastModified": 1642430208,
        "narHash": "sha256-tfWyB7zCLzncwRpyl7eUOzuOBbg9KLu6sxSxRaFlOug=",
        "owner": "Plutonomicon",
        "repo": "Shrinker",
        "rev": "0e60707996b876c7bd23a348f54545217ce2e556",
        "type": "github"
      },
      "original": {
        "owner": "Plutonomicon",
        "repo": "Shrinker",
        "type": "github"
      }
    },
    "Win32-network": {
      "flake": false,
      "locked": {
        "lastModified": 1627315969,
        "narHash": "sha256-Hesb5GXSx0IwKSIi42ofisVELcQNX6lwHcoZcbaDiqc=",
        "owner": "input-output-hk",
        "repo": "Win32-network",
        "rev": "3825d3abf75f83f406c1f7161883c438dac7277d",
        "type": "github"
      },
      "original": {
        "owner": "input-output-hk",
        "repo": "Win32-network",
        "rev": "3825d3abf75f83f406c1f7161883c438dac7277d",
        "type": "github"
      }
    },
    "Win32-network_2": {
      "flake": false,
      "locked": {
        "lastModified": 1627315969,
        "narHash": "sha256-Hesb5GXSx0IwKSIi42ofisVELcQNX6lwHcoZcbaDiqc=",
        "owner": "input-output-hk",
        "repo": "Win32-network",
        "rev": "3825d3abf75f83f406c1f7161883c438dac7277d",
        "type": "github"
      },
      "original": {
        "owner": "input-output-hk",
        "repo": "Win32-network",
        "rev": "3825d3abf75f83f406c1f7161883c438dac7277d",
        "type": "github"
      }
    },
    "Win32-network_3": {
      "flake": false,
      "locked": {
        "lastModified": 1636063162,
        "narHash": "sha256-uvYEWalN62ETpH45/O7lNHo4rAIaJtYpLWdIcAkq3dA=",
        "owner": "input-output-hk",
        "repo": "Win32-network",
        "rev": "2d1a01c7cbb9f68a1aefe2934aad6c70644ebfea",
        "type": "github"
      },
      "original": {
        "owner": "input-output-hk",
        "repo": "Win32-network",
        "rev": "2d1a01c7cbb9f68a1aefe2934aad6c70644ebfea",
        "type": "github"
      }
    },
    "Win32-network_4": {
      "flake": false,
      "locked": {
        "lastModified": 1627315969,
        "narHash": "sha256-Hesb5GXSx0IwKSIi42ofisVELcQNX6lwHcoZcbaDiqc=",
        "owner": "input-output-hk",
        "repo": "Win32-network",
        "rev": "3825d3abf75f83f406c1f7161883c438dac7277d",
        "type": "github"
      },
      "original": {
        "owner": "input-output-hk",
        "repo": "Win32-network",
        "rev": "3825d3abf75f83f406c1f7161883c438dac7277d",
        "type": "github"
      }
    },
    "bot-plutus-interface": {
      "inputs": {
        "Win32-network": "Win32-network_4",
        "cardano-addresses": "cardano-addresses_2",
        "cardano-base": "cardano-base_4",
        "cardano-config": "cardano-config_2",
        "cardano-crypto": "cardano-crypto_4",
        "cardano-ledger": "cardano-ledger_3",
        "cardano-node": "cardano-node_3",
        "cardano-prelude": "cardano-prelude_4",
        "cardano-wallet": "cardano-wallet_2",
        "flake-compat": "flake-compat_7",
        "flat": "flat_4",
        "goblins": "goblins_3",
        "haskell-nix": "haskell-nix_4",
        "iohk-monitoring-framework": "iohk-monitoring-framework_3",
        "iohk-nix": "iohk-nix_4",
        "nixpkgs": [
          "plutip",
          "bot-plutus-interface",
          "haskell-nix",
          "nixpkgs-unstable"
        ],
        "optparse-applicative": "optparse-applicative_3",
        "ouroboros-network": "ouroboros-network_3",
        "plutus": "plutus_4",
        "plutus-apps": "plutus-apps",
        "purescript-bridge": "purescript-bridge_2",
        "servant-purescript": "servant-purescript_2"
      },
      "locked": {
        "lastModified": 1651488509,
        "narHash": "sha256-WVTYecS6UY0rcxofYj6gBe9yag7Lo63pu/VsC9iyqqs=",
        "owner": "mlabs-haskell",
        "repo": "bot-plutus-interface",
        "rev": "9ca5939b3b6ef1d052318f25ac88444baea52d8b",
        "type": "github"
      },
      "original": {
        "owner": "mlabs-haskell",
        "repo": "bot-plutus-interface",
        "rev": "9ca5939b3b6ef1d052318f25ac88444baea52d8b",
        "type": "github"
      }
    },
    "cabal-32": {
      "flake": false,
      "locked": {
        "lastModified": 1603716527,
        "narHash": "sha256-X0TFfdD4KZpwl0Zr6x+PLxUt/VyKQfX7ylXHdmZIL+w=",
        "owner": "haskell",
        "repo": "cabal",
        "rev": "48bf10787e27364730dd37a42b603cee8d6af7ee",
        "type": "github"
      },
      "original": {
        "owner": "haskell",
        "ref": "3.2",
        "repo": "cabal",
        "type": "github"
      }
    },
    "cabal-32_2": {
      "flake": false,
      "locked": {
        "lastModified": 1603716527,
        "narHash": "sha256-X0TFfdD4KZpwl0Zr6x+PLxUt/VyKQfX7ylXHdmZIL+w=",
        "owner": "haskell",
        "repo": "cabal",
        "rev": "48bf10787e27364730dd37a42b603cee8d6af7ee",
        "type": "github"
      },
      "original": {
        "owner": "haskell",
        "ref": "3.2",
        "repo": "cabal",
        "type": "github"
      }
    },
    "cabal-32_3": {
      "flake": false,
      "locked": {
        "lastModified": 1603716527,
        "narHash": "sha256-sDbrmur9Zfp4mPKohCD8IDZfXJ0Tjxpmr2R+kg5PpSY=",
        "owner": "haskell",
        "repo": "cabal",
        "rev": "94aaa8e4720081f9c75497e2735b90f6a819b08e",
        "type": "github"
      },
      "original": {
        "owner": "haskell",
        "ref": "3.2",
        "repo": "cabal",
        "type": "github"
      }
    },
    "cabal-32_4": {
      "flake": false,
      "locked": {
        "lastModified": 1603716527,
        "narHash": "sha256-X0TFfdD4KZpwl0Zr6x+PLxUt/VyKQfX7ylXHdmZIL+w=",
        "owner": "haskell",
        "repo": "cabal",
        "rev": "48bf10787e27364730dd37a42b603cee8d6af7ee",
        "type": "github"
      },
      "original": {
        "owner": "haskell",
        "ref": "3.2",
        "repo": "cabal",
        "type": "github"
      }
    },
    "cabal-34": {
      "flake": false,
      "locked": {
        "lastModified": 1640353650,
        "narHash": "sha256-N1t6M3/wqj90AEdRkeC8i923gQYUpzSr8b40qVOZ1Rk=",
        "owner": "haskell",
        "repo": "cabal",
        "rev": "942639c18c0cd8ec53e0a6f8d120091af35312cd",
        "type": "github"
      },
      "original": {
        "owner": "haskell",
        "ref": "3.4",
        "repo": "cabal",
        "type": "github"
      }
    },
    "cabal-34_2": {
      "flake": false,
      "locked": {
        "lastModified": 1640353650,
        "narHash": "sha256-N1t6M3/wqj90AEdRkeC8i923gQYUpzSr8b40qVOZ1Rk=",
        "owner": "haskell",
        "repo": "cabal",
        "rev": "942639c18c0cd8ec53e0a6f8d120091af35312cd",
        "type": "github"
      },
      "original": {
        "owner": "haskell",
        "ref": "3.4",
        "repo": "cabal",
        "type": "github"
      }
    },
    "cabal-34_3": {
      "flake": false,
      "locked": {
        "lastModified": 1622475795,
        "narHash": "sha256-chwTL304Cav+7p38d9mcb+egABWmxo2Aq+xgVBgEb/U=",
        "owner": "haskell",
        "repo": "cabal",
        "rev": "b086c1995cdd616fc8d91f46a21e905cc50a1049",
        "type": "github"
      },
      "original": {
        "owner": "haskell",
        "ref": "3.4",
        "repo": "cabal",
        "type": "github"
      }
    },
    "cabal-34_4": {
      "flake": false,
      "locked": {
        "lastModified": 1640353650,
        "narHash": "sha256-N1t6M3/wqj90AEdRkeC8i923gQYUpzSr8b40qVOZ1Rk=",
        "owner": "haskell",
        "repo": "cabal",
        "rev": "942639c18c0cd8ec53e0a6f8d120091af35312cd",
        "type": "github"
      },
      "original": {
        "owner": "haskell",
        "ref": "3.4",
        "repo": "cabal",
        "type": "github"
      }
    },
    "cabal-36": {
      "flake": false,
      "locked": {
        "lastModified": 1641652457,
        "narHash": "sha256-BlFPKP4C4HRUJeAbdembX1Rms1LD380q9s0qVDeoAak=",
        "owner": "haskell",
        "repo": "cabal",
        "rev": "f27667f8ec360c475027dcaee0138c937477b070",
        "type": "github"
      },
      "original": {
        "owner": "haskell",
        "ref": "3.6",
        "repo": "cabal",
        "type": "github"
      }
    },
    "cabal-36_2": {
      "flake": false,
      "locked": {
        "lastModified": 1641652457,
        "narHash": "sha256-BlFPKP4C4HRUJeAbdembX1Rms1LD380q9s0qVDeoAak=",
        "owner": "haskell",
        "repo": "cabal",
        "rev": "f27667f8ec360c475027dcaee0138c937477b070",
        "type": "github"
      },
      "original": {
        "owner": "haskell",
        "ref": "3.6",
        "repo": "cabal",
        "type": "github"
      }
    },
    "cabal-36_3": {
      "flake": false,
      "locked": {
        "lastModified": 1641652457,
        "narHash": "sha256-BlFPKP4C4HRUJeAbdembX1Rms1LD380q9s0qVDeoAak=",
        "owner": "haskell",
        "repo": "cabal",
        "rev": "f27667f8ec360c475027dcaee0138c937477b070",
        "type": "github"
      },
      "original": {
        "owner": "haskell",
        "ref": "3.6",
        "repo": "cabal",
        "type": "github"
      }
    },
    "cardano-addresses": {
      "flake": false,
      "locked": {
        "lastModified": 1631515399,
        "narHash": "sha256-XgXQKJHRKAFwIjONh19D/gKE0ARlhMXXcV74eZpd0lw=",
        "owner": "input-output-hk",
        "repo": "cardano-addresses",
        "rev": "d2f86caa085402a953920c6714a0de6a50b655ec",
        "type": "github"
      },
      "original": {
        "owner": "input-output-hk",
        "repo": "cardano-addresses",
        "rev": "d2f86caa085402a953920c6714a0de6a50b655ec",
        "type": "github"
      }
    },
    "cardano-addresses_2": {
      "flake": false,
      "locked": {
        "lastModified": 1639584472,
        "narHash": "sha256-Eyu7PVYk1oQLp/Hd43S2PW+PojyAT/Rr48Xng6sbtIU=",
        "owner": "input-output-hk",
        "repo": "cardano-addresses",
        "rev": "71006f9eb956b0004022e80aadd4ad50d837b621",
        "type": "github"
      },
      "original": {
        "owner": "input-output-hk",
        "repo": "cardano-addresses",
        "rev": "71006f9eb956b0004022e80aadd4ad50d837b621",
        "type": "github"
      }
    },
    "cardano-base": {
      "flake": false,
      "locked": {
        "lastModified": 1635841753,
        "narHash": "sha256-OXKsJ1UTj5kJ9xaThM54ZmxFAiFINTPKd4JQa4dPmEU=",
        "owner": "input-output-hk",
        "repo": "cardano-base",
        "rev": "41545ba3ac6b3095966316a99883d678b5ab8da8",
        "type": "github"
      },
      "original": {
        "owner": "input-output-hk",
        "repo": "cardano-base",
        "rev": "41545ba3ac6b3095966316a99883d678b5ab8da8",
        "type": "github"
      }
    },
    "cardano-base_2": {
      "flake": false,
      "locked": {
        "lastModified": 1654537609,
        "narHash": "sha256-4b0keLjRaVSdEwfBXB1iT3QPlsutdxSltGfBufT4Clw=",
        "owner": "input-output-hk",
        "repo": "cardano-base",
        "rev": "0f3a867493059e650cda69e20a5cbf1ace289a57",
        "type": "github"
      },
      "original": {
        "owner": "input-output-hk",
        "repo": "cardano-base",
        "rev": "0f3a867493059e650cda69e20a5cbf1ace289a57",
        "type": "github"
      }
    },
    "cardano-base_3": {
      "flake": false,
      "locked": {
        "lastModified": 1638456794,
        "narHash": "sha256-0KAO6dWqupJzRyjWjAFLZrt0hA6pozeKsDv1Fnysib8=",
        "owner": "input-output-hk",
        "repo": "cardano-base",
        "rev": "4fae3f0149fd8925be94707d3ae0e36c0d67bd58",
        "type": "github"
      },
      "original": {
        "owner": "input-output-hk",
        "repo": "cardano-base",
        "type": "github"
      }
    },
    "cardano-base_4": {
      "flake": false,
      "locked": {
        "lastModified": 1635841753,
        "narHash": "sha256-OXKsJ1UTj5kJ9xaThM54ZmxFAiFINTPKd4JQa4dPmEU=",
        "owner": "input-output-hk",
        "repo": "cardano-base",
        "rev": "41545ba3ac6b3095966316a99883d678b5ab8da8",
        "type": "github"
      },
      "original": {
        "owner": "input-output-hk",
        "repo": "cardano-base",
        "rev": "41545ba3ac6b3095966316a99883d678b5ab8da8",
        "type": "github"
      }
    },
    "cardano-config": {
      "flake": false,
      "locked": {
        "lastModified": 1641434343,
        "narHash": "sha256-/+BX+QcRS3QcADRTqXXReHDRYpJa/+qlcl1E0C3TO+E=",
        "owner": "input-output-hk",
        "repo": "cardano-config",
        "rev": "fe7855e981072d392513f9cf3994e0b6eba40d7d",
        "type": "github"
      },
      "original": {
        "owner": "input-output-hk",
        "repo": "cardano-config",
        "rev": "fe7855e981072d392513f9cf3994e0b6eba40d7d",
        "type": "github"
      }
    },
    "cardano-config_2": {
      "flake": false,
      "locked": {
        "lastModified": 1634339627,
        "narHash": "sha256-jQbwcfNJ8am7Q3W+hmTFmyo3wp3QItquEH//klNiofI=",
        "owner": "input-output-hk",
        "repo": "cardano-config",
        "rev": "e9de7a2cf70796f6ff26eac9f9540184ded0e4e6",
        "type": "github"
      },
      "original": {
        "owner": "input-output-hk",
        "repo": "cardano-config",
        "rev": "e9de7a2cf70796f6ff26eac9f9540184ded0e4e6",
        "type": "github"
      }
    },
    "cardano-configurations": {
      "flake": false,
      "locked": {
        "lastModified": 1655361562,
        "narHash": "sha256-b/z5RSgqTMQpEUSD4nbrBAr86PcQs+n6EMtn/YPeyj4=",
        "owner": "input-output-hk",
        "repo": "cardano-configurations",
        "rev": "08e6c0572d5d48049fab521995b29607e0a91a9e",
        "type": "github"
      },
      "original": {
        "owner": "input-output-hk",
        "repo": "cardano-configurations",
        "type": "github"
      }
    },
    "cardano-crypto": {
      "flake": false,
      "locked": {
        "lastModified": 1604244485,
        "narHash": "sha256-2Fipex/WjIRMrvx6F3hjJoAeMtFd2wGnZECT0kuIB9k=",
        "owner": "input-output-hk",
        "repo": "cardano-crypto",
        "rev": "f73079303f663e028288f9f4a9e08bcca39a923e",
        "type": "github"
      },
      "original": {
        "owner": "input-output-hk",
        "repo": "cardano-crypto",
        "rev": "f73079303f663e028288f9f4a9e08bcca39a923e",
        "type": "github"
      }
    },
    "cardano-crypto_2": {
      "flake": false,
      "locked": {
        "lastModified": 1604244485,
        "narHash": "sha256-2Fipex/WjIRMrvx6F3hjJoAeMtFd2wGnZECT0kuIB9k=",
        "owner": "input-output-hk",
        "repo": "cardano-crypto",
        "rev": "f73079303f663e028288f9f4a9e08bcca39a923e",
        "type": "github"
      },
      "original": {
        "owner": "input-output-hk",
        "repo": "cardano-crypto",
        "rev": "f73079303f663e028288f9f4a9e08bcca39a923e",
        "type": "github"
      }
    },
    "cardano-crypto_3": {
      "flake": false,
      "locked": {
        "lastModified": 1621376239,
        "narHash": "sha256-oxIOVlgm07FAEmgGRF1C2me9TXqVxQulEOcJ22zpTRs=",
        "owner": "input-output-hk",
        "repo": "cardano-crypto",
        "rev": "07397f0e50da97eaa0575d93bee7ac4b2b2576ec",
        "type": "github"
      },
      "original": {
        "owner": "input-output-hk",
        "repo": "cardano-crypto",
        "rev": "07397f0e50da97eaa0575d93bee7ac4b2b2576ec",
        "type": "github"
      }
    },
    "cardano-crypto_4": {
      "flake": false,
      "locked": {
        "lastModified": 1604244485,
        "narHash": "sha256-2Fipex/WjIRMrvx6F3hjJoAeMtFd2wGnZECT0kuIB9k=",
        "owner": "input-output-hk",
        "repo": "cardano-crypto",
        "rev": "f73079303f663e028288f9f4a9e08bcca39a923e",
        "type": "github"
      },
      "original": {
        "owner": "input-output-hk",
        "repo": "cardano-crypto",
        "rev": "f73079303f663e028288f9f4a9e08bcca39a923e",
        "type": "github"
      }
    },
    "cardano-ledger": {
      "flake": false,
      "locked": {
        "lastModified": 1639498285,
        "narHash": "sha256-lRNfkGMHnpPO0T19FZY5BnuRkr0zTRZIkxZVgHH0fys=",
        "owner": "input-output-hk",
        "repo": "cardano-ledger",
        "rev": "1a9ec4ae9e0b09d54e49b2a40c4ead37edadcce5",
        "type": "github"
      },
      "original": {
        "owner": "input-output-hk",
        "repo": "cardano-ledger",
        "rev": "1a9ec4ae9e0b09d54e49b2a40c4ead37edadcce5",
        "type": "github"
      }
    },
    "cardano-ledger_2": {
      "flake": false,
      "locked": {
        "lastModified": 1655762257,
        "narHash": "sha256-SaMhULHXgY0FiSKWc2dAYlgtbfPaFh/bUTgGqoNnMqY=",
        "owner": "input-output-hk",
        "repo": "cardano-ledger",
        "rev": "ce3057e0863304ccb3f79d78c77136219dc786c6",
        "type": "github"
      },
      "original": {
        "owner": "input-output-hk",
        "repo": "cardano-ledger",
        "rev": "ce3057e0863304ccb3f79d78c77136219dc786c6",
        "type": "github"
      }
    },
    "cardano-ledger_3": {
      "flake": false,
      "locked": {
        "lastModified": 1639498285,
        "narHash": "sha256-lRNfkGMHnpPO0T19FZY5BnuRkr0zTRZIkxZVgHH0fys=",
        "owner": "input-output-hk",
        "repo": "cardano-ledger",
        "rev": "1a9ec4ae9e0b09d54e49b2a40c4ead37edadcce5",
        "type": "github"
      },
      "original": {
        "owner": "input-output-hk",
        "repo": "cardano-ledger",
        "rev": "1a9ec4ae9e0b09d54e49b2a40c4ead37edadcce5",
        "type": "github"
      }
    },
    "cardano-node": {
      "flake": false,
      "locked": {
        "lastModified": 1643020087,
        "narHash": "sha256-NPkY19Q5BJv1Ebf/biQ9fsbjh5gQuncoXQCslau/i6M=",
        "owner": "input-output-hk",
        "repo": "cardano-node",
        "rev": "8909dea9b3996b8288f15f0e4f31fb0f63964197",
        "type": "github"
      },
      "original": {
        "owner": "input-output-hk",
        "repo": "cardano-node",
        "rev": "8909dea9b3996b8288f15f0e4f31fb0f63964197",
        "type": "github"
      }
    },
    "cardano-node_2": {
      "flake": false,
      "locked": {
        "lastModified": 1656166930,
        "narHash": "sha256-R7YGQ6UMG16ed9sGguDWq2cUgFnADeRdx8O2s2HqWRk=",
        "owner": "input-output-hk",
        "repo": "cardano-node",
        "rev": "9f1d7dc163ee66410d912e48509d6a2300cfa68a",
        "type": "github"
      },
      "original": {
        "owner": "input-output-hk",
        "repo": "cardano-node",
        "rev": "9f1d7dc163ee66410d912e48509d6a2300cfa68a",
        "type": "github"
      }
    },
    "cardano-node_3": {
      "inputs": {
        "customConfig": "customConfig",
        "haskellNix": "haskellNix",
        "iohkNix": "iohkNix",
        "nixpkgs": [
          "plutip",
          "bot-plutus-interface",
          "cardano-node",
          "haskellNix",
          "nixpkgs-2105"
        ],
        "utils": "utils"
      },
      "locked": {
        "lastModified": 1640022647,
        "narHash": "sha256-M+YnF7Zj/7QK2pu0T75xNVaX0eEeijtBH8yz+jEHIMM=",
        "owner": "input-output-hk",
        "repo": "cardano-node",
        "rev": "814df2c146f5d56f8c35a681fe75e85b905aed5d",
        "type": "github"
      },
      "original": {
        "owner": "input-output-hk",
        "repo": "cardano-node",
        "rev": "814df2c146f5d56f8c35a681fe75e85b905aed5d",
        "type": "github"
      }
    },
    "cardano-prelude": {
      "flake": false,
      "locked": {
        "lastModified": 1617089317,
        "narHash": "sha256-kgX3DKyfjBb8/XcDEd+/adlETsFlp5sCSurHWgsFAQI=",
        "owner": "input-output-hk",
        "repo": "cardano-prelude",
        "rev": "bb4ed71ba8e587f672d06edf9d2e376f4b055555",
        "type": "github"
      },
      "original": {
        "owner": "input-output-hk",
        "repo": "cardano-prelude",
        "rev": "bb4ed71ba8e587f672d06edf9d2e376f4b055555",
        "type": "github"
      }
    },
    "cardano-prelude_2": {
      "flake": false,
      "locked": {
        "lastModified": 1617089317,
        "narHash": "sha256-kgX3DKyfjBb8/XcDEd+/adlETsFlp5sCSurHWgsFAQI=",
        "owner": "input-output-hk",
        "repo": "cardano-prelude",
        "rev": "bb4ed71ba8e587f672d06edf9d2e376f4b055555",
        "type": "github"
      },
      "original": {
        "owner": "input-output-hk",
        "repo": "cardano-prelude",
        "rev": "bb4ed71ba8e587f672d06edf9d2e376f4b055555",
        "type": "github"
      }
    },
    "cardano-prelude_3": {
      "flake": false,
      "locked": {
        "lastModified": 1641566029,
        "narHash": "sha256-CylaHhO4zbZ1dEAv8yWp1swP1xys/s2Sbxg3a2pdnCI=",
        "owner": "locallycompact",
        "repo": "cardano-prelude",
        "rev": "93f95047bb36a055bdd56fb0cafd887c072cdce2",
        "type": "github"
      },
      "original": {
        "owner": "locallycompact",
        "repo": "cardano-prelude",
        "rev": "93f95047bb36a055bdd56fb0cafd887c072cdce2",
        "type": "github"
      }
    },
    "cardano-prelude_4": {
      "flake": false,
      "locked": {
        "lastModified": 1617089317,
        "narHash": "sha256-kgX3DKyfjBb8/XcDEd+/adlETsFlp5sCSurHWgsFAQI=",
        "owner": "input-output-hk",
        "repo": "cardano-prelude",
        "rev": "bb4ed71ba8e587f672d06edf9d2e376f4b055555",
        "type": "github"
      },
      "original": {
        "owner": "input-output-hk",
        "repo": "cardano-prelude",
        "rev": "bb4ed71ba8e587f672d06edf9d2e376f4b055555",
        "type": "github"
      }
    },
    "cardano-repo-tool": {
      "flake": false,
      "locked": {
        "lastModified": 1624584417,
        "narHash": "sha256-YSepT97PagR/1jTYV/Yer8a2GjFe9+tTwaTCHxuK50M=",
        "owner": "input-output-hk",
        "repo": "cardano-repo-tool",
        "rev": "30e826ed8f00e3e154453b122a6f3d779b2f73ec",
        "type": "github"
      },
      "original": {
        "owner": "input-output-hk",
        "repo": "cardano-repo-tool",
        "type": "github"
      }
    },
    "cardano-shell": {
      "flake": false,
      "locked": {
        "lastModified": 1608537748,
        "narHash": "sha256-PulY1GfiMgKVnBci3ex4ptk2UNYMXqGjJOxcPy2KYT4=",
        "owner": "input-output-hk",
        "repo": "cardano-shell",
        "rev": "9392c75087cb9a3d453998f4230930dea3a95725",
        "type": "github"
      },
      "original": {
        "owner": "input-output-hk",
        "repo": "cardano-shell",
        "type": "github"
      }
    },
    "cardano-shell_2": {
      "flake": false,
      "locked": {
        "lastModified": 1608537748,
        "narHash": "sha256-PulY1GfiMgKVnBci3ex4ptk2UNYMXqGjJOxcPy2KYT4=",
        "owner": "input-output-hk",
        "repo": "cardano-shell",
        "rev": "9392c75087cb9a3d453998f4230930dea3a95725",
        "type": "github"
      },
      "original": {
        "owner": "input-output-hk",
        "repo": "cardano-shell",
        "type": "github"
      }
    },
    "cardano-shell_3": {
      "flake": false,
      "locked": {
        "lastModified": 1608537748,
        "narHash": "sha256-PulY1GfiMgKVnBci3ex4ptk2UNYMXqGjJOxcPy2KYT4=",
        "owner": "input-output-hk",
        "repo": "cardano-shell",
        "rev": "9392c75087cb9a3d453998f4230930dea3a95725",
        "type": "github"
      },
      "original": {
        "owner": "input-output-hk",
        "repo": "cardano-shell",
        "type": "github"
      }
    },
    "cardano-shell_4": {
      "flake": false,
      "locked": {
        "lastModified": 1608537748,
        "narHash": "sha256-PulY1GfiMgKVnBci3ex4ptk2UNYMXqGjJOxcPy2KYT4=",
        "owner": "input-output-hk",
        "repo": "cardano-shell",
        "rev": "9392c75087cb9a3d453998f4230930dea3a95725",
        "type": "github"
      },
      "original": {
        "owner": "input-output-hk",
        "repo": "cardano-shell",
        "type": "github"
      }
    },
    "cardano-wallet": {
      "flake": false,
      "locked": {
        "lastModified": 1632116683,
        "narHash": "sha256-Ju6XueTKP3FwRkKIE+7a32hcEJMGbxdqiznJNi9sYdc=",
        "owner": "input-output-hk",
        "repo": "cardano-wallet",
        "rev": "ae7569293e94241ef6829139ec02bd91abd069df",
        "type": "github"
      },
      "original": {
        "owner": "input-output-hk",
        "repo": "cardano-wallet",
        "rev": "ae7569293e94241ef6829139ec02bd91abd069df",
        "type": "github"
      }
    },
    "cardano-wallet_2": {
      "flake": false,
      "locked": {
        "lastModified": 1642494510,
        "narHash": "sha256-A3im2IkoumUx3NzgPooaXGC18/iYxbEooMa9ho93/6o=",
        "owner": "input-output-hk",
        "repo": "cardano-wallet",
        "rev": "a5085acbd2670c24251cf8d76a4e83c77a2679ba",
        "type": "github"
      },
      "original": {
        "owner": "input-output-hk",
        "repo": "cardano-wallet",
        "rev": "a5085acbd2670c24251cf8d76a4e83c77a2679ba",
        "type": "github"
      }
    },
    "cryptonite": {
      "flake": false,
      "locked": {
        "lastModified": 1639749289,
        "narHash": "sha256-/KS2S0f9r4c/q+IUGwkFOY9jbZkyK3dl0xMpDbULeqc=",
        "owner": "haskell-crypto",
        "repo": "cryptonite",
        "rev": "cec291d988f0f17828384f3358214ab9bf724a13",
        "type": "github"
      },
      "original": {
        "owner": "haskell-crypto",
        "repo": "cryptonite",
        "rev": "cec291d988f0f17828384f3358214ab9bf724a13",
        "type": "github"
      }
    },
    "ctl": {
      "inputs": {
        "Win32-network": "Win32-network",
        "cardano-addresses": "cardano-addresses",
        "cardano-base": "cardano-base",
        "cardano-config": "cardano-config",
        "cardano-configurations": "cardano-configurations",
        "cardano-crypto": "cardano-crypto",
        "cardano-ledger": "cardano-ledger",
        "cardano-node": "cardano-node",
        "cardano-prelude": "cardano-prelude",
        "cardano-wallet": "cardano-wallet",
        "easy-purescript-nix": "easy-purescript-nix",
        "ekg-forward": "ekg-forward",
        "flake-compat": "flake-compat",
        "flat": "flat",
        "goblins": "goblins",
        "haskell-nix": "haskell-nix",
        "iohk-monitoring-framework": "iohk-monitoring-framework",
        "iohk-nix": "iohk-nix",
        "nixpkgs": [
          "ctl",
          "haskell-nix",
          "nixpkgs-unstable"
        ],
        "ogmios": "ogmios",
        "ogmios-datum-cache": "ogmios-datum-cache",
        "optparse-applicative": "optparse-applicative_2",
        "ouroboros-network": "ouroboros-network_2",
        "plutus": "plutus_2",
        "purescript-bridge": "purescript-bridge",
        "servant-purescript": "servant-purescript"
      },
      "locked": {
<<<<<<< HEAD
        "lastModified": 1657890985,
        "narHash": "sha256-cJ/YufMcAjLBePO3HgZZBn5CSXK62n+cYjiuxeFOCAc=",
        "owner": "Plutonomicon",
        "repo": "cardano-transaction-lib",
        "rev": "03e1287a8b5b3017ac58470be9f44dc67debc3ee",
=======
        "lastModified": 1657026395,
        "narHash": "sha256-aE083KAemuFdfzz8x7LPJ/2Pxm8FcLWgVtkbrclvevg=",
        "owner": "Plutonomicon",
        "repo": "cardano-transaction-lib",
        "rev": "c599f1c4f3eeb55a1236454ee6ca15a418fa9545",
>>>>>>> 75b2a8c6
        "type": "github"
      },
      "original": {
        "owner": "Plutonomicon",
        "repo": "cardano-transaction-lib",
<<<<<<< HEAD
        "rev": "03e1287a8b5b3017ac58470be9f44dc67debc3ee",
=======
        "rev": "c599f1c4f3eeb55a1236454ee6ca15a418fa9545",
>>>>>>> 75b2a8c6
        "type": "github"
      }
    },
    "customConfig": {
      "locked": {
        "lastModified": 1630400035,
        "narHash": "sha256-MWaVOCzuFwp09wZIW9iHq5wWen5C69I940N1swZLEQ0=",
        "owner": "input-output-hk",
        "repo": "empty-flake",
        "rev": "2040a05b67bf9a669ce17eca56beb14b4206a99a",
        "type": "github"
      },
      "original": {
        "owner": "input-output-hk",
        "repo": "empty-flake",
        "type": "github"
      }
    },
    "easy-purescript-nix": {
      "flake": false,
      "locked": {
        "lastModified": 1649768932,
        "narHash": "sha256-T96xGZV2AEP07smv/L2s5U7jY1LTdJEiTnA90gJ3Fco=",
        "owner": "justinwoo",
        "repo": "easy-purescript-nix",
        "rev": "d56c436a66ec2a8a93b309c83693cef1507dca7a",
        "type": "github"
      },
      "original": {
        "owner": "justinwoo",
        "repo": "easy-purescript-nix",
        "type": "github"
      }
    },
    "ekg-forward": {
      "flake": false,
      "locked": {
        "lastModified": 1642052814,
        "narHash": "sha256-jwj/gh/A/PXhO6yVESV27k4yx9I8Id8fTa3m4ofPnP0=",
        "owner": "input-output-hk",
        "repo": "ekg-forward",
        "rev": "297cd9db5074339a2fb2e5ae7d0780debb670c63",
        "type": "github"
      },
      "original": {
        "owner": "input-output-hk",
        "repo": "ekg-forward",
        "rev": "297cd9db5074339a2fb2e5ae7d0780debb670c63",
        "type": "github"
      }
    },
    "ekg-json": {
      "flake": false,
      "locked": {
        "lastModified": 1642583945,
        "narHash": "sha256-VT8Ur585TCn03P2TVi6t92v2Z6tl8vKijICjse6ocv8=",
        "owner": "vshabanov",
        "repo": "ekg-json",
        "rev": "00ebe7211c981686e65730b7144fbf5350462608",
        "type": "github"
      },
      "original": {
        "owner": "vshabanov",
        "repo": "ekg-json",
        "rev": "00ebe7211c981686e65730b7144fbf5350462608",
        "type": "github"
      }
    },
    "flake-compat": {
      "flake": false,
      "locked": {
        "lastModified": 1650374568,
        "narHash": "sha256-Z+s0J8/r907g149rllvwhb4pKi8Wam5ij0st8PwAh+E=",
        "owner": "edolstra",
        "repo": "flake-compat",
        "rev": "b4a34015c698c7793d592d66adbab377907a2be8",
        "type": "github"
      },
      "original": {
        "owner": "edolstra",
        "repo": "flake-compat",
        "type": "github"
      }
    },
    "flake-compat-ci": {
      "locked": {
        "lastModified": 1641672839,
        "narHash": "sha256-Bdwv+DKeEMlRNPDpZxSz0sSrqQBvdKO5fZ8LmvrgCOU=",
        "owner": "hercules-ci",
        "repo": "flake-compat-ci",
        "rev": "e832114bc18376c0f3fa13c19bf5ff253cc6570a",
        "type": "github"
      },
      "original": {
        "owner": "hercules-ci",
        "repo": "flake-compat-ci",
        "type": "github"
      }
    },
    "flake-compat_2": {
      "flake": false,
      "locked": {
        "lastModified": 1641205782,
        "narHash": "sha256-4jY7RCWUoZ9cKD8co0/4tFARpWB+57+r1bLLvXNJliY=",
        "owner": "edolstra",
        "repo": "flake-compat",
        "rev": "b7547d3eed6f32d06102ead8991ec52ab0a4f1a7",
        "type": "github"
      },
      "original": {
        "owner": "edolstra",
        "repo": "flake-compat",
        "type": "github"
      }
    },
    "flake-compat_3": {
      "flake": false,
      "locked": {
        "lastModified": 1650374568,
        "narHash": "sha256-Z+s0J8/r907g149rllvwhb4pKi8Wam5ij0st8PwAh+E=",
        "owner": "edolstra",
        "repo": "flake-compat",
        "rev": "b4a34015c698c7793d592d66adbab377907a2be8",
        "type": "github"
      },
      "original": {
        "owner": "edolstra",
        "repo": "flake-compat",
        "type": "github"
      }
    },
    "flake-compat_4": {
      "flake": false,
      "locked": {
        "lastModified": 1641205782,
        "narHash": "sha256-4jY7RCWUoZ9cKD8co0/4tFARpWB+57+r1bLLvXNJliY=",
        "owner": "edolstra",
        "repo": "flake-compat",
        "rev": "b7547d3eed6f32d06102ead8991ec52ab0a4f1a7",
        "type": "github"
      },
      "original": {
        "owner": "edolstra",
        "repo": "flake-compat",
        "type": "github"
      }
    },
    "flake-compat_5": {
      "flake": false,
      "locked": {
        "lastModified": 1606424373,
        "narHash": "sha256-oq8d4//CJOrVj+EcOaSXvMebvuTkmBJuT5tzlfewUnQ=",
        "owner": "edolstra",
        "repo": "flake-compat",
        "rev": "99f1c2157fba4bfe6211a321fd0ee43199025dbf",
        "type": "github"
      },
      "original": {
        "owner": "edolstra",
        "ref": "master",
        "repo": "flake-compat",
        "type": "github"
      }
    },
    "flake-compat_6": {
      "flake": false,
      "locked": {
        "lastModified": 1606424373,
        "narHash": "sha256-oq8d4//CJOrVj+EcOaSXvMebvuTkmBJuT5tzlfewUnQ=",
        "owner": "edolstra",
        "repo": "flake-compat",
        "rev": "99f1c2157fba4bfe6211a321fd0ee43199025dbf",
        "type": "github"
      },
      "original": {
        "owner": "edolstra",
        "repo": "flake-compat",
        "type": "github"
      }
    },
    "flake-compat_7": {
      "flake": false,
      "locked": {
        "lastModified": 1641205782,
        "narHash": "sha256-4jY7RCWUoZ9cKD8co0/4tFARpWB+57+r1bLLvXNJliY=",
        "owner": "edolstra",
        "repo": "flake-compat",
        "rev": "b7547d3eed6f32d06102ead8991ec52ab0a4f1a7",
        "type": "github"
      },
      "original": {
        "owner": "edolstra",
        "repo": "flake-compat",
        "type": "github"
      }
    },
    "flake-compat_8": {
      "flake": false,
      "locked": {
        "lastModified": 1641205782,
        "narHash": "sha256-4jY7RCWUoZ9cKD8co0/4tFARpWB+57+r1bLLvXNJliY=",
        "owner": "edolstra",
        "repo": "flake-compat",
        "rev": "b7547d3eed6f32d06102ead8991ec52ab0a4f1a7",
        "type": "github"
      },
      "original": {
        "owner": "edolstra",
        "repo": "flake-compat",
        "type": "github"
      }
    },
    "flake-utils": {
      "locked": {
        "lastModified": 1644229661,
        "narHash": "sha256-1YdnJAsNy69bpcjuoKdOYQX0YxZBiCYZo4Twxerqv7k=",
        "owner": "numtide",
        "repo": "flake-utils",
        "rev": "3cecb5b042f7f209c56ffd8371b2711a290ec797",
        "type": "github"
      },
      "original": {
        "owner": "numtide",
        "repo": "flake-utils",
        "type": "github"
      }
    },
    "flake-utils_2": {
      "locked": {
        "lastModified": 1644229661,
        "narHash": "sha256-1YdnJAsNy69bpcjuoKdOYQX0YxZBiCYZo4Twxerqv7k=",
        "owner": "numtide",
        "repo": "flake-utils",
        "rev": "3cecb5b042f7f209c56ffd8371b2711a290ec797",
        "type": "github"
      },
      "original": {
        "owner": "numtide",
        "repo": "flake-utils",
        "type": "github"
      }
    },
    "flake-utils_3": {
      "locked": {
        "lastModified": 1623875721,
        "narHash": "sha256-A8BU7bjS5GirpAUv4QA+QnJ4CceLHkcXdRp4xITDB0s=",
        "owner": "numtide",
        "repo": "flake-utils",
        "rev": "f7e004a55b120c02ecb6219596820fcd32ca8772",
        "type": "github"
      },
      "original": {
        "owner": "numtide",
        "repo": "flake-utils",
        "type": "github"
      }
    },
    "flake-utils_4": {
      "locked": {
        "lastModified": 1644229661,
        "narHash": "sha256-1YdnJAsNy69bpcjuoKdOYQX0YxZBiCYZo4Twxerqv7k=",
        "owner": "numtide",
        "repo": "flake-utils",
        "rev": "3cecb5b042f7f209c56ffd8371b2711a290ec797",
        "type": "github"
      },
      "original": {
        "owner": "numtide",
        "repo": "flake-utils",
        "type": "github"
      }
    },
    "flat": {
      "flake": false,
      "locked": {
        "lastModified": 1628771504,
        "narHash": "sha256-lRFND+ZnZvAph6ZYkr9wl9VAx41pb3uSFP8Wc7idP9M=",
        "owner": "input-output-hk",
        "repo": "flat",
        "rev": "ee59880f47ab835dbd73bea0847dab7869fc20d8",
        "type": "github"
      },
      "original": {
        "owner": "input-output-hk",
        "repo": "flat",
        "rev": "ee59880f47ab835dbd73bea0847dab7869fc20d8",
        "type": "github"
      }
    },
    "flat_2": {
      "flake": false,
      "locked": {
        "lastModified": 1628771504,
        "narHash": "sha256-lRFND+ZnZvAph6ZYkr9wl9VAx41pb3uSFP8Wc7idP9M=",
        "owner": "input-output-hk",
        "repo": "flat",
        "rev": "ee59880f47ab835dbd73bea0847dab7869fc20d8",
        "type": "github"
      },
      "original": {
        "owner": "input-output-hk",
        "repo": "flat",
        "rev": "ee59880f47ab835dbd73bea0847dab7869fc20d8",
        "type": "github"
      }
    },
    "flat_3": {
      "flake": false,
      "locked": {
        "lastModified": 1641898475,
        "narHash": "sha256-D7jJ4t0T1ZvXbO61r3HQj77hZ5hWF/P1L8X9+MnfD6c=",
        "owner": "Quid2",
        "repo": "flat",
        "rev": "41a040c413351e021982bb78bd00f750628f8060",
        "type": "github"
      },
      "original": {
        "owner": "Quid2",
        "repo": "flat",
        "rev": "41a040c413351e021982bb78bd00f750628f8060",
        "type": "github"
      }
    },
    "flat_4": {
      "flake": false,
      "locked": {
        "lastModified": 1628771504,
        "narHash": "sha256-lRFND+ZnZvAph6ZYkr9wl9VAx41pb3uSFP8Wc7idP9M=",
        "owner": "input-output-hk",
        "repo": "flat",
        "rev": "ee59880f47ab835dbd73bea0847dab7869fc20d8",
        "type": "github"
      },
      "original": {
        "owner": "input-output-hk",
        "repo": "flat",
        "rev": "ee59880f47ab835dbd73bea0847dab7869fc20d8",
        "type": "github"
      }
    },
    "foundation": {
      "flake": false,
      "locked": {
        "lastModified": 1635711016,
        "narHash": "sha256-5TRuljpwt50DLjyFjiFj6quFncu8RT0d8/0jlzsenuc=",
        "owner": "haskell-foundation",
        "repo": "foundation",
        "rev": "0bb195e1fea06d144dafc5af9a0ff79af0a5f4a0",
        "type": "github"
      },
      "original": {
        "owner": "haskell-foundation",
        "repo": "foundation",
        "rev": "0bb195e1fea06d144dafc5af9a0ff79af0a5f4a0",
        "type": "github"
      }
    },
    "ghc-8.6.5-iohk": {
      "flake": false,
      "locked": {
        "lastModified": 1600920045,
        "narHash": "sha256-DO6kxJz248djebZLpSzTGD6s8WRpNI9BTwUeOf5RwY8=",
        "owner": "input-output-hk",
        "repo": "ghc",
        "rev": "95713a6ecce4551240da7c96b6176f980af75cae",
        "type": "github"
      },
      "original": {
        "owner": "input-output-hk",
        "ref": "release/8.6.5-iohk",
        "repo": "ghc",
        "type": "github"
      }
    },
    "ghc-8.6.5-iohk_2": {
      "flake": false,
      "locked": {
        "lastModified": 1600920045,
        "narHash": "sha256-DO6kxJz248djebZLpSzTGD6s8WRpNI9BTwUeOf5RwY8=",
        "owner": "input-output-hk",
        "repo": "ghc",
        "rev": "95713a6ecce4551240da7c96b6176f980af75cae",
        "type": "github"
      },
      "original": {
        "owner": "input-output-hk",
        "ref": "release/8.6.5-iohk",
        "repo": "ghc",
        "type": "github"
      }
    },
    "ghc-8.6.5-iohk_3": {
      "flake": false,
      "locked": {
        "lastModified": 1600920045,
        "narHash": "sha256-DO6kxJz248djebZLpSzTGD6s8WRpNI9BTwUeOf5RwY8=",
        "owner": "input-output-hk",
        "repo": "ghc",
        "rev": "95713a6ecce4551240da7c96b6176f980af75cae",
        "type": "github"
      },
      "original": {
        "owner": "input-output-hk",
        "ref": "release/8.6.5-iohk",
        "repo": "ghc",
        "type": "github"
      }
    },
    "ghc-8.6.5-iohk_4": {
      "flake": false,
      "locked": {
        "lastModified": 1600920045,
        "narHash": "sha256-DO6kxJz248djebZLpSzTGD6s8WRpNI9BTwUeOf5RwY8=",
        "owner": "input-output-hk",
        "repo": "ghc",
        "rev": "95713a6ecce4551240da7c96b6176f980af75cae",
        "type": "github"
      },
      "original": {
        "owner": "input-output-hk",
        "ref": "release/8.6.5-iohk",
        "repo": "ghc",
        "type": "github"
      }
    },
    "gitignore-nix": {
      "flake": false,
      "locked": {
        "lastModified": 1611672876,
        "narHash": "sha256-qHu3uZ/o9jBHiA3MEKHJ06k7w4heOhA+4HCSIvflRxo=",
        "owner": "hercules-ci",
        "repo": "gitignore.nix",
        "rev": "211907489e9f198594c0eb0ca9256a1949c9d412",
        "type": "github"
      },
      "original": {
        "owner": "hercules-ci",
        "repo": "gitignore.nix",
        "type": "github"
      }
    },
    "goblins": {
      "flake": false,
      "locked": {
        "lastModified": 1598362523,
        "narHash": "sha256-z9ut0y6umDIjJIRjz9KSvKgotuw06/S8QDwOtVdGiJ0=",
        "owner": "input-output-hk",
        "repo": "goblins",
        "rev": "cde90a2b27f79187ca8310b6549331e59595e7ba",
        "type": "github"
      },
      "original": {
        "owner": "input-output-hk",
        "repo": "goblins",
        "rev": "cde90a2b27f79187ca8310b6549331e59595e7ba",
        "type": "github"
      }
    },
    "goblins_2": {
      "flake": false,
      "locked": {
        "lastModified": 1598362523,
        "narHash": "sha256-z9ut0y6umDIjJIRjz9KSvKgotuw06/S8QDwOtVdGiJ0=",
        "owner": "input-output-hk",
        "repo": "goblins",
        "rev": "cde90a2b27f79187ca8310b6549331e59595e7ba",
        "type": "github"
      },
      "original": {
        "owner": "input-output-hk",
        "repo": "goblins",
        "rev": "cde90a2b27f79187ca8310b6549331e59595e7ba",
        "type": "github"
      }
    },
    "goblins_3": {
      "flake": false,
      "locked": {
        "lastModified": 1598362523,
        "narHash": "sha256-z9ut0y6umDIjJIRjz9KSvKgotuw06/S8QDwOtVdGiJ0=",
        "owner": "input-output-hk",
        "repo": "goblins",
        "rev": "cde90a2b27f79187ca8310b6549331e59595e7ba",
        "type": "github"
      },
      "original": {
        "owner": "input-output-hk",
        "repo": "goblins",
        "rev": "cde90a2b27f79187ca8310b6549331e59595e7ba",
        "type": "github"
      }
    },
    "hackage": {
      "flake": false,
      "locked": {
        "lastModified": 1650157984,
        "narHash": "sha256-hitutrIIn+qINGi6oef53f87we+cp3QNmXSBiCzVU90=",
        "owner": "input-output-hk",
        "repo": "hackage.nix",
        "rev": "2290fdc4d135407896f41ba518a0eae8efaae9c5",
        "type": "github"
      },
      "original": {
        "owner": "input-output-hk",
        "repo": "hackage.nix",
        "type": "github"
      }
    },
    "hackage-nix": {
      "flake": false,
      "locked": {
        "lastModified": 1637291070,
        "narHash": "sha256-hTX2Xo36i9MR6PNwA/89C8daKjxmx5ZS5lwR2Cbp8Yo=",
        "owner": "input-output-hk",
        "repo": "hackage.nix",
        "rev": "6ea4ad5f4a5e2303cd64974329ba90ccc410a012",
        "type": "github"
      },
      "original": {
        "owner": "input-output-hk",
        "repo": "hackage.nix",
        "type": "github"
      }
    },
    "hackage_2": {
      "flake": false,
      "locked": {
<<<<<<< HEAD
        "lastModified": 1644887696,
        "narHash": "sha256-o4gltv4npUl7+1gEQIcrRqZniwqC9kK8QsPaftlrawc=",
=======
        "lastModified": 1650157984,
        "narHash": "sha256-hitutrIIn+qINGi6oef53f87we+cp3QNmXSBiCzVU90=",
        "owner": "input-output-hk",
        "repo": "hackage.nix",
        "rev": "2290fdc4d135407896f41ba518a0eae8efaae9c5",
        "type": "github"
      },
      "original": {
        "owner": "input-output-hk",
        "repo": "hackage.nix",
        "type": "github"
      }
    },
    "hackage_3": {
      "flake": false,
      "locked": {
        "lastModified": 1650157984,
        "narHash": "sha256-hitutrIIn+qINGi6oef53f87we+cp3QNmXSBiCzVU90=",
>>>>>>> 75b2a8c6
        "owner": "input-output-hk",
        "repo": "hackage.nix",
        "rev": "2290fdc4d135407896f41ba518a0eae8efaae9c5",
        "type": "github"
      },
      "original": {
        "owner": "input-output-hk",
        "repo": "hackage.nix",
        "type": "github"
      }
    },
    "hackage_3": {
      "flake": false,
      "locked": {
        "lastModified": 1639098768,
        "narHash": "sha256-DZ4sG8FeDxWvBLixrj0jELXjtebZ0SCCPmQW43HNzIE=",
        "owner": "input-output-hk",
        "repo": "hackage.nix",
        "rev": "c7b123af6b0b9b364cab03363504d42dca16a4b5",
        "type": "github"
      },
      "original": {
        "owner": "input-output-hk",
        "repo": "hackage.nix",
        "type": "github"
      }
    },
    "hackage_4": {
      "flake": false,
      "locked": {
        "lastModified": 1644887696,
        "narHash": "sha256-o4gltv4npUl7+1gEQIcrRqZniwqC9kK8QsPaftlrawc=",
        "owner": "input-output-hk",
        "repo": "hackage.nix",
        "rev": "6ff64aa49b88e75dd6e0bbd2823c2a92c9174fa5",
        "type": "github"
      },
      "original": {
        "owner": "input-output-hk",
        "repo": "hackage.nix",
        "type": "github"
      }
    },
    "haskell-language-server": {
      "flake": false,
      "locked": {
        "lastModified": 1642772345,
        "narHash": "sha256-fjdNOcd0S35OAvMZu81/im32B7hSIimjs08VKQA58Mw=",
        "owner": "haskell",
        "repo": "haskell-language-server",
        "rev": "f0bbc390b995953885506b755f4e4b5c6af618fb",
        "type": "github"
      },
      "original": {
        "owner": "haskell",
        "repo": "haskell-language-server",
        "type": "github"
      }
    },
    "haskell-language-server_2": {
      "flake": false,
      "locked": {
        "lastModified": 1638136578,
        "narHash": "sha256-Reo9BQ12O+OX7tuRfaDPZPBpJW4jnxZetm63BxYncoM=",
        "owner": "haskell",
        "repo": "haskell-language-server",
        "rev": "745ef26f406dbdd5e4a538585f8519af9f1ccb09",
        "type": "github"
      },
      "original": {
        "owner": "haskell",
        "ref": "1.5.1",
        "repo": "haskell-language-server",
        "type": "github"
      }
    },
    "haskell-nix": {
      "inputs": {
        "HTTP": "HTTP",
        "cabal-32": "cabal-32",
        "cabal-34": "cabal-34",
        "cabal-36": "cabal-36",
        "cardano-shell": "cardano-shell",
        "flake-utils": "flake-utils",
        "ghc-8.6.5-iohk": "ghc-8.6.5-iohk",
        "hackage": "hackage",
        "hpc-coveralls": "hpc-coveralls",
        "hydra": "hydra",
        "nix-tools": "nix-tools",
        "nixpkgs": [
          "ctl",
          "haskell-nix",
          "nixpkgs-unstable"
        ],
        "nixpkgs-2003": "nixpkgs-2003",
        "nixpkgs-2105": "nixpkgs-2105",
        "nixpkgs-2111": "nixpkgs-2111",
        "nixpkgs-unstable": "nixpkgs-unstable",
        "old-ghc-nix": "old-ghc-nix",
        "stackage": "stackage"
      },
      "locked": {
        "lastModified": 1650194184,
        "narHash": "sha256-wwRdO075Gh+NbyTH4Gce/hxn7hKJjbNs4/YrKpOguAA=",
        "owner": "mlabs-haskell",
        "repo": "haskell.nix",
        "rev": "cf1f0460b65efadac6dc96169ef1e497410fa4f4",
        "type": "github"
      },
      "original": {
        "owner": "mlabs-haskell",
        "ref": "master",
        "repo": "haskell.nix",
        "type": "github"
      }
    },
    "haskell-nix_2": {
      "inputs": {
        "HTTP": "HTTP_2",
        "cabal-32": "cabal-32_2",
        "cabal-34": "cabal-34_2",
        "cabal-36": "cabal-36_2",
<<<<<<< HEAD
        "cardano-shell": "cardano-shell_2",
        "flake-utils": "flake-utils_2",
        "ghc-8.6.5-iohk": "ghc-8.6.5-iohk_2",
        "hackage": "hackage_2",
        "hpc-coveralls": "hpc-coveralls_2",
        "hydra": "hydra_2",
        "nix-tools": "nix-tools_2",
=======
        "cardano-shell": "cardano-shell_3",
        "flake-utils": "flake-utils_3",
        "ghc-8.6.5-iohk": "ghc-8.6.5-iohk_3",
        "hackage": "hackage_3",
        "hpc-coveralls": "hpc-coveralls_3",
        "hydra": "hydra_2",
        "nix-tools": "nix-tools_3",
>>>>>>> 75b2a8c6
        "nixpkgs": [
          "ctl",
          "ogmios",
          "haskell-nix",
          "nixpkgs-unstable"
        ],
        "nixpkgs-2003": "nixpkgs-2003_2",
        "nixpkgs-2105": "nixpkgs-2105_2",
        "nixpkgs-2111": "nixpkgs-2111_2",
        "nixpkgs-unstable": "nixpkgs-unstable_2",
        "old-ghc-nix": "old-ghc-nix_2",
        "stackage": "stackage_2"
      },
      "locked": {
        "lastModified": 1650194184,
        "narHash": "sha256-wwRdO075Gh+NbyTH4Gce/hxn7hKJjbNs4/YrKpOguAA=",
        "owner": "mlabs-haskell",
        "repo": "haskell.nix",
        "rev": "cf1f0460b65efadac6dc96169ef1e497410fa4f4",
        "type": "github"
      },
      "original": {
        "owner": "mlabs-haskell",
        "repo": "haskell.nix",
        "rev": "cf1f0460b65efadac6dc96169ef1e497410fa4f4",
        "type": "github"
      }
    },
    "haskell-nix_3": {
      "flake": false,
      "locked": {
        "lastModified": 1629380841,
        "narHash": "sha256-gWOWCfX7IgVSvMMYN6rBGK6EA0pk6pmYguXzMvGte+Q=",
        "owner": "input-output-hk",
        "repo": "haskell.nix",
        "rev": "7215f083b37741446aa325b20c8ba9f9f76015eb",
        "type": "github"
      },
      "original": {
        "owner": "input-output-hk",
        "repo": "haskell.nix",
        "type": "github"
      }
    },
    "haskell-nix_4": {
      "inputs": {
        "HTTP": "HTTP_4",
        "cabal-32": "cabal-32_4",
        "cabal-34": "cabal-34_4",
        "cabal-36": "cabal-36_3",
        "cardano-shell": "cardano-shell_4",
        "flake-utils": "flake-utils_4",
        "ghc-8.6.5-iohk": "ghc-8.6.5-iohk_4",
        "hackage": "hackage_4",
        "hpc-coveralls": "hpc-coveralls_4",
        "nix-tools": "nix-tools_4",
        "nixpkgs": [
          "plutip",
          "bot-plutus-interface",
          "haskell-nix",
          "nixpkgs-unstable"
        ],
        "nixpkgs-2003": "nixpkgs-2003_4",
        "nixpkgs-2105": "nixpkgs-2105_4",
        "nixpkgs-2111": "nixpkgs-2111_4",
        "nixpkgs-unstable": "nixpkgs-unstable_4",
        "old-ghc-nix": "old-ghc-nix_4",
        "stackage": "stackage_4"
      },
      "locked": {
        "lastModified": 1644944726,
        "narHash": "sha256-jJWdP/3Ne1y1akC3m9rSO5ItRoBc4UTdVQZBCuPmmrM=",
        "owner": "L-as",
        "repo": "haskell.nix",
        "rev": "45c583b5580c130487eb5a342679f0bdbc2b23fc",
        "type": "github"
      },
      "original": {
        "owner": "L-as",
        "repo": "haskell.nix",
        "type": "github"
      }
    },
    "haskellNix": {
      "inputs": {
        "HTTP": "HTTP_3",
        "cabal-32": "cabal-32_3",
        "cabal-34": "cabal-34_3",
        "cardano-shell": "cardano-shell_3",
        "flake-utils": "flake-utils_3",
        "ghc-8.6.5-iohk": "ghc-8.6.5-iohk_3",
        "hackage": "hackage_3",
        "hpc-coveralls": "hpc-coveralls_3",
        "nix-tools": "nix-tools_3",
        "nixpkgs": [
          "plutip",
          "bot-plutus-interface",
          "cardano-node",
          "nixpkgs"
        ],
        "nixpkgs-2003": "nixpkgs-2003_3",
        "nixpkgs-2105": "nixpkgs-2105_3",
        "nixpkgs-2111": "nixpkgs-2111_3",
        "nixpkgs-unstable": "nixpkgs-unstable_3",
        "old-ghc-nix": "old-ghc-nix_3",
        "stackage": "stackage_3"
      },
      "locked": {
        "lastModified": 1639098904,
        "narHash": "sha256-7VrCNEaKGLm4pTOS11dt1dRL2033oqrNCfal0uONsqA=",
        "owner": "input-output-hk",
        "repo": "haskell.nix",
        "rev": "b18c6ce0867fee77f12ecf41dc6c67f7a59d9826",
        "type": "github"
      },
      "original": {
        "owner": "input-output-hk",
        "repo": "haskell.nix",
        "type": "github"
      }
    },
    "hedgehog-extras": {
      "flake": false,
      "locked": {
        "lastModified": 1647260073,
        "narHash": "sha256-TR9i1J3HUYz3QnFQbfJPr/kGDahxZPojDsorYtRZeGU=",
        "owner": "input-output-hk",
        "repo": "hedgehog-extras",
        "rev": "967d79533c21e33387d0227a5f6cc185203fe658",
        "type": "github"
      },
      "original": {
        "owner": "input-output-hk",
        "repo": "hedgehog-extras",
        "rev": "967d79533c21e33387d0227a5f6cc185203fe658",
        "type": "github"
      }
    },
    "hercules-ci-agent": {
      "inputs": {
        "flake-compat": "flake-compat_6",
        "nix-darwin": "nix-darwin",
        "nixos-20_09": "nixos-20_09",
        "nixos-unstable": "nixos-unstable",
        "pre-commit-hooks-nix": "pre-commit-hooks-nix"
      },
      "locked": {
        "lastModified": 1642766877,
        "narHash": "sha256-EXvI+1cKZHWfAaRV1PrSrQe0knc4rg5vMF4qz6/5bkI=",
        "owner": "hercules-ci",
        "repo": "hercules-ci-agent",
        "rev": "0aa916f487be7da03bc2a6dec2ac7149b05499c5",
        "type": "github"
      },
      "original": {
        "owner": "hercules-ci",
        "ref": "master",
        "repo": "hercules-ci-agent",
        "type": "github"
      }
    },
    "hercules-ci-effects": {
      "inputs": {
        "flake-compat": "flake-compat_5",
        "hercules-ci-agent": "hercules-ci-agent",
        "nixpkgs": "nixpkgs_7",
        "nixpkgs-nixops": "nixpkgs-nixops"
      },
      "locked": {
        "lastModified": 1641914281,
        "narHash": "sha256-3qJ6tDPkrsFqm4E74JROZlQbnKKLNTHV7QOD1LdcVqs=",
        "owner": "hercules-ci",
        "repo": "hercules-ci-effects",
        "rev": "2e165352d92782e7ae149f4f1a9b3174f718a3af",
        "type": "github"
      },
      "original": {
        "owner": "hercules-ci",
        "repo": "hercules-ci-effects",
        "type": "github"
      }
    },
    "hjsonpointer": {
      "flake": false,
      "locked": {
        "lastModified": 1654184599,
        "narHash": "sha256-y1UCtaVI5Zsb8MeOQA8XbSX3p4/JoroRTG9RGl0I7DY=",
        "owner": "KtorZ",
        "repo": "hjsonpointer",
        "rev": "879f0e74d55eef76ceaec8f60ed07657ab84bad7",
        "type": "github"
      },
      "original": {
        "owner": "KtorZ",
        "repo": "hjsonpointer",
        "rev": "879f0e74d55eef76ceaec8f60ed07657ab84bad7",
        "type": "github"
      }
    },
    "hjsonschema": {
      "flake": false,
      "locked": {
        "lastModified": 1654186606,
        "narHash": "sha256-1UG+rP7Z/kxiqj2qcx70688u1P23RzopAim+MClo6PA=",
        "owner": "KtorZ",
        "repo": "hjsonschema",
        "rev": "35e0b05c3867463363e67f00a5092cd39fa33313",
        "type": "github"
      },
      "original": {
        "owner": "KtorZ",
        "repo": "hjsonschema",
        "rev": "35e0b05c3867463363e67f00a5092cd39fa33313",
        "type": "github"
      }
    },
    "hpc-coveralls": {
      "flake": false,
      "locked": {
        "lastModified": 1607498076,
        "narHash": "sha256-8uqsEtivphgZWYeUo5RDUhp6bO9j2vaaProQxHBltQk=",
        "owner": "sevanspowell",
        "repo": "hpc-coveralls",
        "rev": "14df0f7d229f4cd2e79f8eabb1a740097fdfa430",
        "type": "github"
      },
      "original": {
        "owner": "sevanspowell",
        "repo": "hpc-coveralls",
        "type": "github"
      }
    },
    "hpc-coveralls_2": {
      "flake": false,
      "locked": {
        "lastModified": 1607498076,
        "narHash": "sha256-8uqsEtivphgZWYeUo5RDUhp6bO9j2vaaProQxHBltQk=",
        "owner": "sevanspowell",
        "repo": "hpc-coveralls",
        "rev": "14df0f7d229f4cd2e79f8eabb1a740097fdfa430",
        "type": "github"
      },
      "original": {
        "owner": "sevanspowell",
        "repo": "hpc-coveralls",
        "type": "github"
      }
    },
    "hpc-coveralls_3": {
      "flake": false,
      "locked": {
        "lastModified": 1607498076,
        "narHash": "sha256-8uqsEtivphgZWYeUo5RDUhp6bO9j2vaaProQxHBltQk=",
        "owner": "sevanspowell",
        "repo": "hpc-coveralls",
        "rev": "14df0f7d229f4cd2e79f8eabb1a740097fdfa430",
        "type": "github"
      },
      "original": {
        "owner": "sevanspowell",
        "repo": "hpc-coveralls",
        "type": "github"
      }
    },
    "hpc-coveralls_4": {
      "flake": false,
      "locked": {
        "lastModified": 1607498076,
        "narHash": "sha256-8uqsEtivphgZWYeUo5RDUhp6bO9j2vaaProQxHBltQk=",
        "owner": "sevanspowell",
        "repo": "hpc-coveralls",
        "rev": "14df0f7d229f4cd2e79f8eabb1a740097fdfa430",
        "type": "github"
      },
      "original": {
        "owner": "sevanspowell",
        "repo": "hpc-coveralls",
        "type": "github"
      }
    },
    "hs-memory": {
      "flake": false,
      "locked": {
        "lastModified": 1636757734,
        "narHash": "sha256-DIlt0NpFUx8IUeTcgZNBJWWfyNaKv5ZKYw1K9aLvxBs=",
        "owner": "vincenthz",
        "repo": "hs-memory",
        "rev": "3cf661a8a9a8ac028df77daa88e8d65c55a3347a",
        "type": "github"
      },
      "original": {
        "owner": "vincenthz",
        "repo": "hs-memory",
        "rev": "3cf661a8a9a8ac028df77daa88e8d65c55a3347a",
        "type": "github"
      }
    },
    "hydra": {
      "inputs": {
        "nix": "nix",
        "nixpkgs": [
          "ctl",
          "haskell-nix",
          "hydra",
          "nix",
          "nixpkgs"
        ]
      },
      "locked": {
        "lastModified": 1646878427,
        "narHash": "sha256-KtbrofMtN8GlM7D+n90kixr7QpSlVmdN+vK5CA/aRzc=",
        "owner": "NixOS",
        "repo": "hydra",
        "rev": "28b682b85b7efc5cf7974065792a1f22203a5927",
        "type": "github"
      },
      "original": {
        "id": "hydra",
        "type": "indirect"
      }
    },
    "hydra_2": {
      "inputs": {
<<<<<<< HEAD
        "newNixpkgs": "newNixpkgs",
=======
>>>>>>> 75b2a8c6
        "nix": "nix_2",
        "nixpkgs": [
          "ctl",
          "ogmios",
          "haskell-nix",
          "hydra",
          "nix",
          "nixpkgs"
        ]
      },
      "locked": {
<<<<<<< HEAD
        "lastModified": 1657748824,
        "narHash": "sha256-uB62iO50twRcswqhode7HIUwtYqlYU3fG6y6LtZo2VM=",
        "owner": "NixOS",
        "repo": "hydra",
        "rev": "e2756042b8e4397af642ee50eff50cf581df7f7b",
=======
        "lastModified": 1646878427,
        "narHash": "sha256-KtbrofMtN8GlM7D+n90kixr7QpSlVmdN+vK5CA/aRzc=",
        "owner": "NixOS",
        "repo": "hydra",
        "rev": "28b682b85b7efc5cf7974065792a1f22203a5927",
>>>>>>> 75b2a8c6
        "type": "github"
      },
      "original": {
        "id": "hydra",
        "type": "indirect"
      }
    },
    "io-sim": {
      "flake": false,
      "locked": {
        "lastModified": 1653046584,
        "narHash": "sha256-vFE67shdZScks67KezdKToLuk6k6wwyLFzshClO7Ym0=",
        "owner": "input-output-hk",
        "repo": "io-sim",
        "rev": "f4183f274d88d0ad15817c7052df3a6a8b40e6dc",
        "type": "github"
      },
      "original": {
        "owner": "input-output-hk",
        "repo": "io-sim",
        "rev": "f4183f274d88d0ad15817c7052df3a6a8b40e6dc",
        "type": "github"
      }
    },
    "iohk-monitoring-framework": {
      "flake": false,
      "locked": {
        "lastModified": 1618904084,
        "narHash": "sha256-v0L0pcyO2rP7/HCoGwFgHEMUOPBGwaRV0r+/JOhtKAk=",
        "owner": "input-output-hk",
        "repo": "iohk-monitoring-framework",
        "rev": "808724ff8a19a33d0ed06f9ef59fbd900b08553c",
        "type": "github"
      },
      "original": {
        "owner": "input-output-hk",
        "repo": "iohk-monitoring-framework",
        "rev": "808724ff8a19a33d0ed06f9ef59fbd900b08553c",
        "type": "github"
      }
    },
    "iohk-monitoring-framework_2": {
      "flake": false,
      "locked": {
        "lastModified": 1653619339,
        "narHash": "sha256-0ia5UflYEmBYepj2gkJy9msknklI0UPtUavMEGwk3Wg=",
        "owner": "input-output-hk",
        "repo": "iohk-monitoring-framework",
        "rev": "066f7002aac5a0efc20e49643fea45454f226caa",
        "type": "github"
      },
      "original": {
        "owner": "input-output-hk",
        "repo": "iohk-monitoring-framework",
        "rev": "066f7002aac5a0efc20e49643fea45454f226caa",
        "type": "github"
      }
    },
    "iohk-monitoring-framework_3": {
      "flake": false,
      "locked": {
        "lastModified": 1624367860,
        "narHash": "sha256-QE3QRpIHIABm+qCP/wP4epbUx0JmSJ9BMePqWEd3iMY=",
        "owner": "input-output-hk",
        "repo": "iohk-monitoring-framework",
        "rev": "46f994e216a1f8b36fe4669b47b2a7011b0e153c",
        "type": "github"
      },
      "original": {
        "owner": "input-output-hk",
        "repo": "iohk-monitoring-framework",
        "rev": "46f994e216a1f8b36fe4669b47b2a7011b0e153c",
        "type": "github"
      }
    },
    "iohk-nix": {
      "inputs": {
        "nixpkgs": "nixpkgs_2"
      },
      "locked": {
        "lastModified": 1649070135,
        "narHash": "sha256-UFKqcOSdPWk3TYUCPHF22p1zf7aXQpCmmgf7UMg7fWA=",
        "owner": "input-output-hk",
        "repo": "iohk-nix",
        "rev": "cecab9c71d1064f05f1615eead56ac0b9196bc20",
        "type": "github"
      },
      "original": {
        "owner": "input-output-hk",
        "repo": "iohk-nix",
        "type": "github"
      }
    },
    "iohk-nix_2": {
      "inputs": {
        "nixpkgs": "nixpkgs_4"
      },
<<<<<<< HEAD
=======
      "locked": {
        "lastModified": 1649070135,
        "narHash": "sha256-UFKqcOSdPWk3TYUCPHF22p1zf7aXQpCmmgf7UMg7fWA=",
        "owner": "input-output-hk",
        "repo": "iohk-nix",
        "rev": "cecab9c71d1064f05f1615eead56ac0b9196bc20",
        "type": "github"
      },
      "original": {
        "owner": "input-output-hk",
        "repo": "iohk-nix",
        "rev": "cecab9c71d1064f05f1615eead56ac0b9196bc20",
        "type": "github"
      }
    },
    "iohk-nix_3": {
      "flake": false,
>>>>>>> 75b2a8c6
      "locked": {
        "lastModified": 1649070135,
        "narHash": "sha256-UFKqcOSdPWk3TYUCPHF22p1zf7aXQpCmmgf7UMg7fWA=",
        "owner": "input-output-hk",
        "repo": "iohk-nix",
        "rev": "cecab9c71d1064f05f1615eead56ac0b9196bc20",
        "type": "github"
      },
      "original": {
        "owner": "input-output-hk",
        "repo": "iohk-nix",
        "rev": "cecab9c71d1064f05f1615eead56ac0b9196bc20",
        "type": "github"
      }
    },
    "iohk-nix_4": {
      "flake": false,
      "locked": {
        "lastModified": 1626953580,
        "narHash": "sha256-iEI9aTOaZMGsjWzcrctrC0usmiagwKT2v1LSDe9/tMU=",
        "owner": "input-output-hk",
        "repo": "iohk-nix",
        "rev": "cbd497f5844249ef8fe617166337d59f2a6ebe90",
        "type": "github"
      },
      "original": {
        "owner": "input-output-hk",
        "repo": "iohk-nix",
        "type": "github"
      }
    },
    "iohk-nix_4": {
      "flake": false,
      "locked": {
        "lastModified": 1643251385,
        "narHash": "sha256-Czbd69lg0ARSZfC18V6h+gtPMioWDAEVPbiHgL2x9LM=",
        "owner": "input-output-hk",
        "repo": "iohk-nix",
        "rev": "9d6ee3dcb3482f791e40ed991ad6fc649b343ad4",
        "type": "github"
      },
      "original": {
        "owner": "input-output-hk",
        "repo": "iohk-nix",
        "type": "github"
      }
    },
    "iohkNix": {
      "inputs": {
        "nixpkgs": [
          "plutip",
          "bot-plutus-interface",
          "cardano-node",
          "nixpkgs"
        ]
      },
      "locked": {
        "lastModified": 1633964277,
        "narHash": "sha256-7G/BK514WiMRr90EswNBthe8SmH9tjPaTBba/RW/VA8=",
        "owner": "input-output-hk",
        "repo": "iohk-nix",
        "rev": "1e51437aac8a0e49663cb21e781f34163c81ebfb",
        "type": "github"
      },
      "original": {
        "owner": "input-output-hk",
        "repo": "iohk-nix",
        "type": "github"
      }
    },
    "lowdown-src": {
      "flake": false,
      "locked": {
        "lastModified": 1633514407,
        "narHash": "sha256-Dw32tiMjdK9t3ETl5fzGrutQTzh2rufgZV4A/BbxuD4=",
        "owner": "kristapsdz",
        "repo": "lowdown",
        "rev": "d2c2b44ff6c27b936ec27358a2653caaef8f73b8",
        "type": "github"
      },
      "original": {
        "owner": "kristapsdz",
        "repo": "lowdown",
        "type": "github"
      }
    },
    "lowdown-src_2": {
      "flake": false,
      "locked": {
        "lastModified": 1633514407,
        "narHash": "sha256-Dw32tiMjdK9t3ETl5fzGrutQTzh2rufgZV4A/BbxuD4=",
        "owner": "kristapsdz",
        "repo": "lowdown",
        "rev": "d2c2b44ff6c27b936ec27358a2653caaef8f73b8",
        "type": "github"
      },
      "original": {
        "owner": "kristapsdz",
        "repo": "lowdown",
        "type": "github"
      }
    },
<<<<<<< HEAD
    "newNixpkgs": {
      "locked": {
        "lastModified": 1647380550,
        "narHash": "sha256-909TI9poX7CIUiFx203WL29YON6m/I6k0ExbZvR7bLM=",
        "owner": "NixOS",
        "repo": "nixpkgs",
        "rev": "6e3ee8957637a60f5072e33d78e05c0f65c54366",
        "type": "github"
      },
      "original": {
        "owner": "NixOS",
        "ref": "nixos-unstable-small",
        "repo": "nixpkgs",
        "type": "github"
      }
    },
=======
>>>>>>> 75b2a8c6
    "nix": {
      "inputs": {
        "lowdown-src": "lowdown-src",
        "nixpkgs": "nixpkgs",
        "nixpkgs-regression": "nixpkgs-regression"
      },
      "locked": {
        "lastModified": 1643066034,
        "narHash": "sha256-xEPeMcNJVOeZtoN+d+aRwolpW8mFSEQx76HTRdlhPhg=",
        "owner": "NixOS",
        "repo": "nix",
        "rev": "a1cd7e58606a41fcf62bf8637804cf8306f17f62",
        "type": "github"
      },
      "original": {
        "owner": "NixOS",
        "ref": "2.6.0",
        "repo": "nix",
        "type": "github"
      }
    },
    "nix-darwin": {
      "inputs": {
        "nixpkgs": "nixpkgs_6"
      },
      "locked": {
        "lastModified": 1622060422,
        "narHash": "sha256-hPVlvrAyf6zL7tTx0lpK+tMxEfZeMiIZ/A2xaJ41WOY=",
        "owner": "LnL7",
        "repo": "nix-darwin",
        "rev": "007d700e644ac588ad6668e6439950a5b6e2ff64",
        "type": "github"
      },
      "original": {
        "owner": "LnL7",
        "repo": "nix-darwin",
        "type": "github"
      }
    },
    "nix-tools": {
      "flake": false,
      "locked": {
        "lastModified": 1649424170,
        "narHash": "sha256-XgKXWispvv5RCvZzPb+p7e6Hy3LMuRjafKMl7kXzxGw=",
        "owner": "input-output-hk",
        "repo": "nix-tools",
        "rev": "e109c94016e3b6e0db7ed413c793e2d4bdb24aa7",
        "type": "github"
      },
      "original": {
        "owner": "input-output-hk",
        "repo": "nix-tools",
        "type": "github"
      }
    },
    "nix-tools_2": {
      "flake": false,
      "locked": {
        "lastModified": 1649424170,
        "narHash": "sha256-XgKXWispvv5RCvZzPb+p7e6Hy3LMuRjafKMl7kXzxGw=",
        "owner": "input-output-hk",
        "repo": "nix-tools",
        "rev": "e109c94016e3b6e0db7ed413c793e2d4bdb24aa7",
        "type": "github"
      },
      "original": {
        "owner": "input-output-hk",
        "repo": "nix-tools",
        "type": "github"
      }
    },
    "nix-tools_3": {
      "flake": false,
      "locked": {
        "lastModified": 1636018067,
        "narHash": "sha256-ng306fkuwr6V/malWtt3979iAC4yMVDDH2ViwYB6sQE=",
        "owner": "input-output-hk",
        "repo": "nix-tools",
        "rev": "ed5bd7215292deba55d6ab7a4e8c21f8b1564dda",
        "type": "github"
      },
      "original": {
        "owner": "input-output-hk",
        "repo": "nix-tools",
        "type": "github"
      }
    },
    "nix-tools_4": {
      "flake": false,
      "locked": {
        "lastModified": 1644395812,
        "narHash": "sha256-BVFk/BEsTLq5MMZvdy3ZYHKfaS3dHrsKh4+tb5t5b58=",
        "owner": "input-output-hk",
        "repo": "nix-tools",
        "rev": "d847c63b99bbec78bf83be2a61dc9f09b8a9ccc1",
        "type": "github"
      },
      "original": {
        "owner": "input-output-hk",
        "repo": "nix-tools",
        "type": "github"
      }
    },
    "nix_2": {
      "inputs": {
        "lowdown-src": "lowdown-src_2",
        "nixpkgs": "nixpkgs_3",
        "nixpkgs-regression": "nixpkgs-regression_2"
      },
      "locked": {
<<<<<<< HEAD
        "lastModified": 1654014617,
        "narHash": "sha256-qNL3lQPBsnStkru3j1ajN/H+knXI+X3dku8/dBfSw3g=",
        "owner": "NixOS",
        "repo": "nix",
        "rev": "624e38aa43f304fbb78b4779172809add042b513",
=======
        "lastModified": 1643066034,
        "narHash": "sha256-xEPeMcNJVOeZtoN+d+aRwolpW8mFSEQx76HTRdlhPhg=",
        "owner": "NixOS",
        "repo": "nix",
        "rev": "a1cd7e58606a41fcf62bf8637804cf8306f17f62",
>>>>>>> 75b2a8c6
        "type": "github"
      },
      "original": {
        "owner": "NixOS",
<<<<<<< HEAD
        "ref": "2.9.1",
=======
        "ref": "2.6.0",
>>>>>>> 75b2a8c6
        "repo": "nix",
        "type": "github"
      }
    },
    "nixos-20_09": {
      "locked": {
        "lastModified": 1623585158,
        "narHash": "sha256-AjK7M1/six8IBPOI28nm7yC2k8mZIR2F9QrOwFYHAS0=",
        "owner": "NixOS",
        "repo": "nixpkgs",
        "rev": "115dbbe82eb4ec8aabf959068286468a68e0b244",
        "type": "github"
      },
      "original": {
        "owner": "NixOS",
        "ref": "nixos-20.09",
        "repo": "nixpkgs",
        "type": "github"
      }
    },
    "nixos-unstable": {
      "locked": {
        "lastModified": 1630248577,
        "narHash": "sha256-9d/yq96TTrnF7qjA6wPYk+rYjWAXwfUmwk3qewezSeg=",
        "owner": "NixOS",
        "repo": "nixpkgs",
        "rev": "8d8a28b47b7c41aeb4ad01a2bd8b7d26986c3512",
        "type": "github"
      },
      "original": {
        "owner": "NixOS",
        "ref": "nixos-unstable",
        "repo": "nixpkgs",
        "type": "github"
      }
    },
    "nixpkgs": {
      "locked": {
        "lastModified": 1632864508,
        "narHash": "sha256-d127FIvGR41XbVRDPVvozUPQ/uRHbHwvfyKHwEt5xFM=",
        "owner": "NixOS",
        "repo": "nixpkgs",
        "rev": "82891b5e2c2359d7e58d08849e4c89511ab94234",
        "type": "github"
      },
      "original": {
        "id": "nixpkgs",
        "ref": "nixos-21.05-small",
        "type": "indirect"
      }
    },
    "nixpkgs-2003": {
      "locked": {
        "lastModified": 1620055814,
        "narHash": "sha256-8LEHoYSJiL901bTMVatq+rf8y7QtWuZhwwpKE2fyaRY=",
        "owner": "NixOS",
        "repo": "nixpkgs",
        "rev": "1db42b7fe3878f3f5f7a4f2dc210772fd080e205",
        "type": "github"
      },
      "original": {
        "owner": "NixOS",
        "ref": "nixpkgs-20.03-darwin",
        "repo": "nixpkgs",
        "type": "github"
      }
    },
    "nixpkgs-2003_2": {
      "locked": {
        "lastModified": 1620055814,
        "narHash": "sha256-8LEHoYSJiL901bTMVatq+rf8y7QtWuZhwwpKE2fyaRY=",
        "owner": "NixOS",
        "repo": "nixpkgs",
        "rev": "1db42b7fe3878f3f5f7a4f2dc210772fd080e205",
        "type": "github"
      },
      "original": {
        "owner": "NixOS",
        "ref": "nixpkgs-20.03-darwin",
        "repo": "nixpkgs",
        "type": "github"
      }
    },
    "nixpkgs-2003_3": {
      "locked": {
        "lastModified": 1620055814,
        "narHash": "sha256-8LEHoYSJiL901bTMVatq+rf8y7QtWuZhwwpKE2fyaRY=",
        "owner": "NixOS",
        "repo": "nixpkgs",
        "rev": "1db42b7fe3878f3f5f7a4f2dc210772fd080e205",
        "type": "github"
      },
      "original": {
        "owner": "NixOS",
        "ref": "nixpkgs-20.03-darwin",
        "repo": "nixpkgs",
        "type": "github"
      }
    },
    "nixpkgs-2003_4": {
      "locked": {
        "lastModified": 1620055814,
        "narHash": "sha256-8LEHoYSJiL901bTMVatq+rf8y7QtWuZhwwpKE2fyaRY=",
        "owner": "NixOS",
        "repo": "nixpkgs",
        "rev": "1db42b7fe3878f3f5f7a4f2dc210772fd080e205",
        "type": "github"
      },
      "original": {
        "owner": "NixOS",
        "ref": "nixpkgs-20.03-darwin",
        "repo": "nixpkgs",
        "type": "github"
      }
    },
    "nixpkgs-2105": {
      "locked": {
        "lastModified": 1645296114,
        "narHash": "sha256-y53N7TyIkXsjMpOG7RhvqJFGDacLs9HlyHeSTBioqYU=",
        "owner": "NixOS",
        "repo": "nixpkgs",
        "rev": "530a53dcbc9437363471167a5e4762c5fcfa34a1",
        "type": "github"
      },
      "original": {
        "owner": "NixOS",
        "ref": "nixpkgs-21.05-darwin",
        "repo": "nixpkgs",
        "type": "github"
      }
    },
    "nixpkgs-2105_2": {
      "locked": {
        "lastModified": 1645296114,
        "narHash": "sha256-y53N7TyIkXsjMpOG7RhvqJFGDacLs9HlyHeSTBioqYU=",
        "owner": "NixOS",
        "repo": "nixpkgs",
        "rev": "530a53dcbc9437363471167a5e4762c5fcfa34a1",
        "type": "github"
      },
      "original": {
        "owner": "NixOS",
        "ref": "nixpkgs-21.05-darwin",
        "repo": "nixpkgs",
        "type": "github"
      }
    },
    "nixpkgs-2105_3": {
      "locked": {
        "lastModified": 1630481079,
        "narHash": "sha256-leWXLchbAbqOlLT6tju631G40SzQWPqaAXQG3zH1Imw=",
        "owner": "NixOS",
        "repo": "nixpkgs",
        "rev": "110a2c9ebbf5d4a94486854f18a37a938cfacbbb",
        "type": "github"
      },
      "original": {
        "owner": "NixOS",
        "ref": "nixpkgs-21.05-darwin",
        "repo": "nixpkgs",
        "type": "github"
      }
    },
    "nixpkgs-2105_4": {
      "locked": {
        "lastModified": 1642244250,
        "narHash": "sha256-vWpUEqQdVP4srj+/YLJRTN9vjpTs4je0cdWKXPbDItc=",
        "owner": "NixOS",
        "repo": "nixpkgs",
        "rev": "0fd9ee1aa36ce865ad273f4f07fdc093adeb5c00",
        "type": "github"
      },
      "original": {
        "owner": "NixOS",
        "ref": "nixpkgs-21.05-darwin",
        "repo": "nixpkgs",
        "type": "github"
      }
    },
    "nixpkgs-2111": {
      "locked": {
        "lastModified": 1648744337,
        "narHash": "sha256-bYe1dFJAXovjqiaPKrmAbSBEK5KUkgwVaZcTbSoJ7hg=",
        "owner": "NixOS",
        "repo": "nixpkgs",
        "rev": "0a58eebd8ec65ffdef2ce9562784123a73922052",
        "type": "github"
      },
      "original": {
        "owner": "NixOS",
        "ref": "nixpkgs-21.11-darwin",
        "repo": "nixpkgs",
        "type": "github"
      }
    },
    "nixpkgs-2111_2": {
      "locked": {
        "lastModified": 1648744337,
        "narHash": "sha256-bYe1dFJAXovjqiaPKrmAbSBEK5KUkgwVaZcTbSoJ7hg=",
        "owner": "NixOS",
        "repo": "nixpkgs",
        "rev": "0a58eebd8ec65ffdef2ce9562784123a73922052",
        "type": "github"
      },
      "original": {
        "owner": "NixOS",
        "ref": "nixpkgs-21.11-darwin",
        "repo": "nixpkgs",
        "type": "github"
      }
    },
    "nixpkgs-2111_3": {
      "locked": {
        "lastModified": 1638410074,
        "narHash": "sha256-MQYI4k4XkoTzpeRjq5wl+1NShsl1CKq8MISFuZ81sWs=",
        "owner": "NixOS",
        "repo": "nixpkgs",
        "rev": "5b80f23502f8e902612a8c631dfce383e1c56596",
        "type": "github"
      },
      "original": {
        "owner": "NixOS",
        "ref": "nixpkgs-21.11-darwin",
        "repo": "nixpkgs",
        "type": "github"
      }
    },
    "nixpkgs-2111_4": {
      "locked": {
        "lastModified": 1644510859,
        "narHash": "sha256-xjpVvL5ecbyi0vxtVl/Fh9bwGlMbw3S06zE5nUzFB8A=",
        "owner": "NixOS",
        "repo": "nixpkgs",
        "rev": "0d1d5d7e3679fec9d07f2eb804d9f9fdb98378d3",
        "type": "github"
      },
      "original": {
        "owner": "NixOS",
        "ref": "nixpkgs-21.11-darwin",
        "repo": "nixpkgs",
        "type": "github"
      }
    },
    "nixpkgs-nixops": {
      "locked": {
        "lastModified": 1630248577,
        "narHash": "sha256-9d/yq96TTrnF7qjA6wPYk+rYjWAXwfUmwk3qewezSeg=",
        "owner": "NixOS",
        "repo": "nixpkgs",
        "rev": "8d8a28b47b7c41aeb4ad01a2bd8b7d26986c3512",
        "type": "github"
      },
      "original": {
        "owner": "NixOS",
        "repo": "nixpkgs",
        "rev": "8d8a28b47b7c41aeb4ad01a2bd8b7d26986c3512",
        "type": "github"
      }
    },
    "nixpkgs-regression": {
      "locked": {
        "lastModified": 1643052045,
        "narHash": "sha256-uGJ0VXIhWKGXxkeNnq4TvV3CIOkUJ3PAoLZ3HMzNVMw=",
        "owner": "NixOS",
        "repo": "nixpkgs",
        "rev": "215d4d0fd80ca5163643b03a33fde804a29cc1e2",
        "type": "github"
      },
      "original": {
        "id": "nixpkgs",
        "rev": "215d4d0fd80ca5163643b03a33fde804a29cc1e2",
        "type": "indirect"
      }
    },
    "nixpkgs-regression_2": {
<<<<<<< HEAD
=======
      "locked": {
        "lastModified": 1643052045,
        "narHash": "sha256-uGJ0VXIhWKGXxkeNnq4TvV3CIOkUJ3PAoLZ3HMzNVMw=",
        "owner": "NixOS",
        "repo": "nixpkgs",
        "rev": "215d4d0fd80ca5163643b03a33fde804a29cc1e2",
        "type": "github"
      },
      "original": {
        "id": "nixpkgs",
        "rev": "215d4d0fd80ca5163643b03a33fde804a29cc1e2",
        "type": "indirect"
      }
    },
    "nixpkgs-unstable": {
>>>>>>> 75b2a8c6
      "locked": {
        "lastModified": 1643052045,
        "narHash": "sha256-uGJ0VXIhWKGXxkeNnq4TvV3CIOkUJ3PAoLZ3HMzNVMw=",
        "owner": "NixOS",
        "repo": "nixpkgs",
        "rev": "215d4d0fd80ca5163643b03a33fde804a29cc1e2",
        "type": "github"
      },
      "original": {
        "id": "nixpkgs",
        "rev": "215d4d0fd80ca5163643b03a33fde804a29cc1e2",
        "type": "indirect"
      }
    },
    "nixpkgs-unstable": {
      "locked": {
        "lastModified": 1648219316,
        "narHash": "sha256-Ctij+dOi0ZZIfX5eMhgwugfvB+WZSrvVNAyAuANOsnQ=",
        "owner": "NixOS",
        "repo": "nixpkgs",
        "rev": "30d3d79b7d3607d56546dd2a6b49e156ba0ec634",
        "type": "github"
      },
      "original": {
        "owner": "NixOS",
        "ref": "nixpkgs-unstable",
        "repo": "nixpkgs",
        "type": "github"
      }
    },
    "nixpkgs-unstable_2": {
      "locked": {
        "lastModified": 1648219316,
        "narHash": "sha256-Ctij+dOi0ZZIfX5eMhgwugfvB+WZSrvVNAyAuANOsnQ=",
        "owner": "NixOS",
        "repo": "nixpkgs",
        "rev": "30d3d79b7d3607d56546dd2a6b49e156ba0ec634",
        "type": "github"
      },
      "original": {
        "owner": "NixOS",
        "ref": "nixpkgs-unstable",
        "repo": "nixpkgs",
        "type": "github"
      }
    },
    "nixpkgs-unstable_3": {
      "locked": {
        "lastModified": 1635295995,
        "narHash": "sha256-sGYiXjFlxTTMNb4NSkgvX+knOOTipE6gqwPUQpxNF+c=",
        "owner": "NixOS",
        "repo": "nixpkgs",
        "rev": "22a500a3f87bbce73bd8d777ef920b43a636f018",
        "type": "github"
      },
      "original": {
        "owner": "NixOS",
        "ref": "nixpkgs-unstable",
        "repo": "nixpkgs",
        "type": "github"
      }
    },
    "nixpkgs-unstable_4": {
      "locked": {
        "lastModified": 1644486793,
        "narHash": "sha256-EeijR4guVHgVv+JpOX3cQO+1XdrkJfGmiJ9XVsVU530=",
        "owner": "NixOS",
        "repo": "nixpkgs",
        "rev": "1882c6b7368fd284ad01b0a5b5601ef136321292",
        "type": "github"
      },
      "original": {
        "owner": "NixOS",
        "ref": "nixpkgs-unstable",
        "repo": "nixpkgs",
        "type": "github"
      }
    },
    "nixpkgs_2": {
      "locked": {
        "lastModified": 1647122627,
        "narHash": "sha256-w4hGsXYyMgJAQRSBxh7O6AAsawJSbudCxfQXhDRhwPQ=",
        "path": "/nix/store/s6wigis38dnikj5y92jrrj7ywc38b78g-source",
        "rev": "0f85665118d850aae5164d385d24783d0b16cf1b",
        "type": "path"
      },
      "original": {
        "id": "nixpkgs",
        "type": "indirect"
      }
    },
    "nixpkgs_3": {
      "locked": {
<<<<<<< HEAD
        "lastModified": 1645296114,
        "narHash": "sha256-y53N7TyIkXsjMpOG7RhvqJFGDacLs9HlyHeSTBioqYU=",
        "owner": "NixOS",
        "repo": "nixpkgs",
        "rev": "530a53dcbc9437363471167a5e4762c5fcfa34a1",
=======
        "lastModified": 1632864508,
        "narHash": "sha256-d127FIvGR41XbVRDPVvozUPQ/uRHbHwvfyKHwEt5xFM=",
        "owner": "NixOS",
        "repo": "nixpkgs",
        "rev": "82891b5e2c2359d7e58d08849e4c89511ab94234",
>>>>>>> 75b2a8c6
        "type": "github"
      },
      "original": {
        "id": "nixpkgs",
        "ref": "nixos-21.05-small",
        "type": "indirect"
      }
    },
    "nixpkgs_4": {
      "locked": {
<<<<<<< HEAD
        "lastModified": 1657849727,
        "narHash": "sha256-68J4eSwzr98r7VCzgrX/WWaQzkY7gdKqH2uSyQheYj0=",
        "owner": "NixOS",
        "repo": "nixpkgs",
        "rev": "0b683abff06fe55755ea992ba47f2e787081a30f",
        "type": "github"
=======
        "lastModified": 1647122627,
        "narHash": "sha256-w4hGsXYyMgJAQRSBxh7O6AAsawJSbudCxfQXhDRhwPQ=",
        "path": "/nix/store/s6wigis38dnikj5y92jrrj7ywc38b78g-source",
        "rev": "0f85665118d850aae5164d385d24783d0b16cf1b",
        "type": "path"
>>>>>>> 75b2a8c6
      },
      "original": {
        "id": "nixpkgs",
        "type": "indirect"
      }
    },
    "nixpkgs_5": {
      "locked": {
        "lastModified": 1634172192,
        "narHash": "sha256-FBF4U/T+bMg4sEyT/zkgasvVquGzgdAf4y8uCosKMmo=",
        "owner": "NixOS",
        "repo": "nixpkgs",
        "rev": "2cf9db0e3d45b9d00f16f2836cb1297bcadc475e",
        "type": "github"
      },
      "original": {
        "owner": "NixOS",
        "repo": "nixpkgs",
        "rev": "2cf9db0e3d45b9d00f16f2836cb1297bcadc475e",
        "type": "github"
      }
    },
    "nixpkgs_6": {
      "locked": {
        "lastModified": 1602411953,
        "narHash": "sha256-gbupmxRpoQZqL5NBQCJN2GI5G7XDEHHHYKhVwEj5+Ps=",
        "owner": "LnL7",
        "repo": "nixpkgs",
        "rev": "f780534ea2d0c12e62607ff254b6b45f46653f7a",
        "type": "github"
      },
      "original": {
        "id": "nixpkgs",
        "type": "indirect"
      }
    },
    "nixpkgs_7": {
      "locked": {
        "lastModified": 1633463774,
        "narHash": "sha256-y3GjapcRzd42NgebQ4sx5GFJ53dYqNdF3UQu7/t6mUg=",
        "owner": "hercules-ci",
        "repo": "nixpkgs",
        "rev": "c70f908fd1f129aede2744d4385fae57d2e252b1",
        "type": "github"
      },
      "original": {
        "owner": "hercules-ci",
        "ref": "init-nixops-hercules-ci",
        "repo": "nixpkgs",
        "type": "github"
      }
    },
    "nixpkgs_8": {
      "flake": false,
      "locked": {
        "lastModified": 1628785280,
        "narHash": "sha256-2B5eMrEr6O8ff2aQNeVxTB+9WrGE80OB4+oM6T7fOcc=",
        "owner": "NixOS",
        "repo": "nixpkgs",
        "rev": "6525bbc06a39f26750ad8ee0d40000ddfdc24acb",
        "type": "github"
      },
      "original": {
        "owner": "NixOS",
        "ref": "nixpkgs-unstable",
        "repo": "nixpkgs",
        "type": "github"
      }
    },
    "ogmios": {
      "inputs": {
        "Win32-network": "Win32-network_2",
        "cardano-base": "cardano-base_2",
        "cardano-crypto": "cardano-crypto_2",
        "cardano-ledger": "cardano-ledger_2",
        "cardano-node": "cardano-node_2",
        "cardano-prelude": "cardano-prelude_2",
        "ekg-json": "ekg-json",
        "flake-compat": "flake-compat_2",
        "flat": "flat_2",
        "goblins": "goblins_2",
        "haskell-nix": "haskell-nix_2",
        "hedgehog-extras": "hedgehog-extras",
        "hjsonpointer": "hjsonpointer",
        "hjsonschema": "hjsonschema",
        "io-sim": "io-sim",
        "iohk-monitoring-framework": "iohk-monitoring-framework_2",
        "iohk-nix": "iohk-nix_2",
        "nixpkgs": [
          "ctl",
          "ogmios",
          "haskell-nix",
          "nixpkgs-unstable"
        ],
        "optparse-applicative": "optparse-applicative",
        "ouroboros-network": "ouroboros-network",
        "plutus": "plutus",
        "typed-protocols": "typed-protocols",
        "wai-routes": "wai-routes"
      },
      "locked": {
        "lastModified": 1656650330,
        "narHash": "sha256-Rl5xNP3LVtuOzXXSsdAWNB3EXGRPsFPMvBO0TDUvSJE=",
        "owner": "mlabs-haskell",
        "repo": "ogmios",
        "rev": "e406801eaeb32b28cd84357596ca1512bff27741",
        "type": "github"
      },
      "original": {
        "owner": "mlabs-haskell",
        "repo": "ogmios",
        "rev": "e406801eaeb32b28cd84357596ca1512bff27741",
        "type": "github"
      }
    },
    "ogmios-datum-cache": {
      "inputs": {
        "flake-compat": "flake-compat_3",
        "nixpkgs": "nixpkgs_5",
        "unstable_nixpkgs": "unstable_nixpkgs"
      },
      "locked": {
<<<<<<< HEAD
        "lastModified": 1656671352,
        "narHash": "sha256-EO3WrQnCXK+Lg8PNG2TK8iQxn5Zo+x7pmYFf1qWs0fk=",
        "owner": "mlabs-haskell",
        "repo": "ogmios-datum-cache",
        "rev": "1c7a4af3f18bd3fa94a59e5a52e0ad6d974233e8",
=======
        "lastModified": 1656090737,
        "narHash": "sha256-zan1OMF5/O7lfYAA9y4JgveEVKK2Pw9tWBVYbMcPUto=",
        "owner": "mlabs-haskell",
        "repo": "ogmios-datum-cache",
        "rev": "98b1c4f2badc7ab1efe4be188ee9f9f5e4e54bb0",
>>>>>>> 75b2a8c6
        "type": "github"
      },
      "original": {
        "owner": "mlabs-haskell",
        "repo": "ogmios-datum-cache",
<<<<<<< HEAD
        "rev": "1c7a4af3f18bd3fa94a59e5a52e0ad6d974233e8",
=======
        "rev": "98b1c4f2badc7ab1efe4be188ee9f9f5e4e54bb0",
>>>>>>> 75b2a8c6
        "type": "github"
      }
    },
    "old-ghc-nix": {
      "flake": false,
      "locked": {
        "lastModified": 1631092763,
        "narHash": "sha256-sIKgO+z7tj4lw3u6oBZxqIhDrzSkvpHtv0Kki+lh9Fg=",
        "owner": "angerman",
        "repo": "old-ghc-nix",
        "rev": "af48a7a7353e418119b6dfe3cd1463a657f342b8",
        "type": "github"
      },
      "original": {
        "owner": "angerman",
        "ref": "master",
        "repo": "old-ghc-nix",
        "type": "github"
      }
    },
    "old-ghc-nix_2": {
      "flake": false,
      "locked": {
        "lastModified": 1631092763,
        "narHash": "sha256-sIKgO+z7tj4lw3u6oBZxqIhDrzSkvpHtv0Kki+lh9Fg=",
        "owner": "angerman",
        "repo": "old-ghc-nix",
        "rev": "af48a7a7353e418119b6dfe3cd1463a657f342b8",
        "type": "github"
      },
      "original": {
        "owner": "angerman",
        "ref": "master",
        "repo": "old-ghc-nix",
        "type": "github"
      }
    },
    "old-ghc-nix_3": {
      "flake": false,
      "locked": {
        "lastModified": 1631092763,
        "narHash": "sha256-sIKgO+z7tj4lw3u6oBZxqIhDrzSkvpHtv0Kki+lh9Fg=",
        "owner": "angerman",
        "repo": "old-ghc-nix",
        "rev": "af48a7a7353e418119b6dfe3cd1463a657f342b8",
        "type": "github"
      },
      "original": {
        "owner": "angerman",
        "ref": "master",
        "repo": "old-ghc-nix",
        "type": "github"
      }
    },
    "old-ghc-nix_4": {
      "flake": false,
      "locked": {
        "lastModified": 1631092763,
        "narHash": "sha256-sIKgO+z7tj4lw3u6oBZxqIhDrzSkvpHtv0Kki+lh9Fg=",
        "owner": "angerman",
        "repo": "old-ghc-nix",
        "rev": "af48a7a7353e418119b6dfe3cd1463a657f342b8",
        "type": "github"
      },
      "original": {
        "owner": "angerman",
        "ref": "master",
        "repo": "old-ghc-nix",
        "type": "github"
      }
    },
    "optparse-applicative": {
      "flake": false,
      "locked": {
        "lastModified": 1628901899,
        "narHash": "sha256-uQx+SEYsCH7JcG3xAT0eJck9yq3y0cvx49bvItLLer8=",
        "owner": "input-output-hk",
        "repo": "optparse-applicative",
        "rev": "7497a29cb998721a9068d5725d49461f2bba0e7a",
        "type": "github"
      },
      "original": {
        "owner": "input-output-hk",
        "repo": "optparse-applicative",
        "rev": "7497a29cb998721a9068d5725d49461f2bba0e7a",
        "type": "github"
      }
    },
    "optparse-applicative_2": {
      "flake": false,
      "locked": {
        "lastModified": 1628901899,
        "narHash": "sha256-uQx+SEYsCH7JcG3xAT0eJck9yq3y0cvx49bvItLLer8=",
        "owner": "input-output-hk",
        "repo": "optparse-applicative",
        "rev": "7497a29cb998721a9068d5725d49461f2bba0e7a",
        "type": "github"
      },
      "original": {
        "owner": "input-output-hk",
        "repo": "optparse-applicative",
        "rev": "7497a29cb998721a9068d5725d49461f2bba0e7a",
        "type": "github"
      }
    },
    "optparse-applicative_3": {
      "flake": false,
      "locked": {
        "lastModified": 1628901899,
        "narHash": "sha256-uQx+SEYsCH7JcG3xAT0eJck9yq3y0cvx49bvItLLer8=",
        "owner": "input-output-hk",
        "repo": "optparse-applicative",
        "rev": "7497a29cb998721a9068d5725d49461f2bba0e7a",
        "type": "github"
      },
      "original": {
        "owner": "input-output-hk",
        "repo": "optparse-applicative",
        "rev": "7497a29cb998721a9068d5725d49461f2bba0e7a",
        "type": "github"
      }
    },
    "optparse-applicative_3": {
      "flake": false,
      "locked": {
        "lastModified": 1628901899,
        "narHash": "sha256-uQx+SEYsCH7JcG3xAT0eJck9yq3y0cvx49bvItLLer8=",
        "owner": "input-output-hk",
        "repo": "optparse-applicative",
        "rev": "7497a29cb998721a9068d5725d49461f2bba0e7a",
        "type": "github"
      },
      "original": {
        "owner": "input-output-hk",
        "repo": "optparse-applicative",
        "rev": "7497a29cb998721a9068d5725d49461f2bba0e7a",
        "type": "github"
      }
    },
    "ouroboros-network": {
      "flake": false,
      "locked": {
        "lastModified": 1654820431,
        "narHash": "sha256-bmLD5sFsiny/eRv6MHrqGvo6I4QG9pO0psiHWGFZqro=",
        "owner": "input-output-hk",
        "repo": "ouroboros-network",
        "rev": "a65c29b6a85e90d430c7f58d362b7eb097fd4949",
        "type": "github"
      },
      "original": {
        "owner": "input-output-hk",
        "repo": "ouroboros-network",
        "rev": "a65c29b6a85e90d430c7f58d362b7eb097fd4949",
        "type": "github"
      }
    },
    "ouroboros-network_2": {
      "flake": false,
      "locked": {
        "lastModified": 1639752881,
        "narHash": "sha256-fZ6FfG2z6HWDxjIHycLPSQHoYtfUmWZOX7lfAUE+s6M=",
        "owner": "input-output-hk",
        "repo": "ouroboros-network",
        "rev": "d2d219a86cda42787325bb8c20539a75c2667132",
        "type": "github"
      },
      "original": {
        "owner": "input-output-hk",
        "repo": "ouroboros-network",
        "rev": "d2d219a86cda42787325bb8c20539a75c2667132",
        "type": "github"
      }
    },
    "ouroboros-network_3": {
      "flake": false,
      "locked": {
        "lastModified": 1639752881,
        "narHash": "sha256-fZ6FfG2z6HWDxjIHycLPSQHoYtfUmWZOX7lfAUE+s6M=",
        "owner": "input-output-hk",
        "repo": "ouroboros-network",
        "rev": "d2d219a86cda42787325bb8c20539a75c2667132",
        "type": "github"
      },
      "original": {
        "owner": "input-output-hk",
        "repo": "ouroboros-network",
        "rev": "d2d219a86cda42787325bb8c20539a75c2667132",
        "type": "github"
      }
    },
    "plutarch": {
      "inputs": {
        "Shrinker": "Shrinker",
        "Win32-network": "Win32-network_3",
        "cardano-base": "cardano-base_3",
        "cardano-crypto": "cardano-crypto_3",
        "cardano-prelude": "cardano-prelude_3",
        "cryptonite": "cryptonite",
        "flake-compat": "flake-compat_4",
        "flake-compat-ci": "flake-compat-ci",
        "flat": "flat_3",
        "foundation": "foundation",
        "haskell-language-server": "haskell-language-server",
        "haskell-nix": [
          "plutip",
          "haskell-nix"
        ],
        "hercules-ci-effects": "hercules-ci-effects",
        "hs-memory": "hs-memory",
        "nixpkgs": [
          "plutip",
          "nixpkgs"
        ],
        "plutus": "plutus_3",
        "protolude": "protolude",
        "sized-functors": "sized-functors",
        "th-extras": "th-extras"
      },
      "locked": {
        "lastModified": 1648806450,
        "narHash": "sha256-Oqm6Y4DbPedxDsptPJr8Bq+JmdH/K5hfvIetOKGh5aU=",
        "owner": "CardaxDEX",
        "repo": "plutarch",
        "rev": "e5a50283a0cb01ce1fee880943becda1ac19f3a0",
        "type": "github"
      },
      "original": {
        "owner": "CardaxDEX",
        "repo": "plutarch",
        "rev": "e5a50283a0cb01ce1fee880943becda1ac19f3a0",
        "type": "github"
      }
    },
    "plutip": {
      "inputs": {
        "bot-plutus-interface": "bot-plutus-interface",
        "flake-compat": "flake-compat_8",
        "haskell-nix": [
          "plutip",
          "bot-plutus-interface",
          "haskell-nix"
        ],
        "iohk-nix": [
          "plutip",
          "bot-plutus-interface",
          "iohk-nix"
        ],
        "nixpkgs": [
          "plutip",
          "bot-plutus-interface",
          "haskell-nix",
          "nixpkgs"
        ]
      },
      "locked": {
        "lastModified": 1651498064,
        "narHash": "sha256-zP94GXLt0ezF/6Gu26X7V86bCOtpRJ2EqjGkBRcsR/E=",
        "owner": "mlabs-haskell",
        "repo": "plutip",
        "rev": "0b92bb7b913d213457713c09bacae06110c47bac",
        "type": "github"
      },
      "original": {
        "owner": "mlabs-haskell",
        "repo": "plutip",
        "rev": "0b92bb7b913d213457713c09bacae06110c47bac",
        "type": "github"
      }
    },
    "plutus": {
      "flake": false,
      "locked": {
        "lastModified": 1655404007,
        "narHash": "sha256-8ZCD/f321fFs8k+FBfxnpYlm1+C+rKM8Io9K0CDCEqA=",
        "owner": "input-output-hk",
        "repo": "plutus",
        "rev": "f680ac6979e069fcc013e4389ee607ff5fa6672f",
        "type": "github"
      },
      "original": {
        "owner": "input-output-hk",
        "repo": "plutus",
        "rev": "f680ac6979e069fcc013e4389ee607ff5fa6672f",
        "type": "github"
      }
    },
    "plutus-apps": {
      "flake": false,
      "locked": {
        "lastModified": 1644841368,
        "narHash": "sha256-OX4+S7fFUqXRz935wQqdcEm1I6aqg0udSdP19XJtSAk=",
        "owner": "input-output-hk",
        "repo": "plutus-apps",
        "rev": "7f543e21d4945a2024e46c572303b9c1684a5832",
        "type": "github"
      },
      "original": {
        "owner": "input-output-hk",
        "repo": "plutus-apps",
        "rev": "7f543e21d4945a2024e46c572303b9c1684a5832",
        "type": "github"
      }
    },
    "plutus_2": {
      "flake": false,
      "locked": {
        "lastModified": 1632818067,
        "narHash": "sha256-jiqrzS519eoHg9NqTr4UZOVme3uIACL17OCiDMn0LMo=",
        "owner": "input-output-hk",
        "repo": "plutus",
        "rev": "1efbb276ef1a10ca6961d0fd32e6141e9798bd11",
        "type": "github"
      },
      "original": {
        "owner": "input-output-hk",
        "repo": "plutus",
        "rev": "1efbb276ef1a10ca6961d0fd32e6141e9798bd11",
        "type": "github"
      }
    },
    "plutus_3": {
      "inputs": {
        "cardano-repo-tool": "cardano-repo-tool",
        "gitignore-nix": "gitignore-nix",
        "hackage-nix": "hackage-nix",
        "haskell-language-server": "haskell-language-server_2",
        "haskell-nix": "haskell-nix_3",
        "iohk-nix": "iohk-nix_3",
        "nixpkgs": "nixpkgs_8",
        "pre-commit-hooks-nix": "pre-commit-hooks-nix_2",
        "sphinxcontrib-haddock": "sphinxcontrib-haddock",
        "stackage-nix": "stackage-nix"
      },
      "locked": {
        "lastModified": 1642004499,
        "narHash": "sha256-LMAMixBJRYZ5wgINjp4rb8hifEGkXptX8Z5e2Ip8HeM=",
        "owner": "L-as",
        "repo": "plutus",
        "rev": "6cceda4793ee125dc700c63ff780593e387696b0",
        "type": "github"
      },
      "original": {
        "owner": "L-as",
        "ref": "master",
        "repo": "plutus",
        "type": "github"
      }
    },
    "plutus_4": {
      "flake": false,
      "locked": {
        "lastModified": 1642505687,
        "narHash": "sha256-Pl3M9rMEoiEKRsTdDr4JwNnRo5Xs4uN66uVpOfaMCfE=",
        "owner": "input-output-hk",
        "repo": "plutus",
        "rev": "cc72a56eafb02333c96f662581b57504f8f8992f",
        "type": "github"
      },
      "original": {
        "owner": "input-output-hk",
        "repo": "plutus",
        "rev": "cc72a56eafb02333c96f662581b57504f8f8992f",
        "type": "github"
      }
    },
    "pre-commit-hooks-nix": {
      "flake": false,
      "locked": {
        "lastModified": 1622650193,
        "narHash": "sha256-qSzUpJDv04ajS9FXoCq6NjVF3qOt9IiGIiGh0P8amyw=",
        "owner": "cachix",
        "repo": "pre-commit-hooks.nix",
        "rev": "0398f0649e0a741660ac5e8216760bae5cc78579",
        "type": "github"
      },
      "original": {
        "owner": "cachix",
        "repo": "pre-commit-hooks.nix",
        "type": "github"
      }
    },
    "pre-commit-hooks-nix_2": {
      "flake": false,
      "locked": {
        "lastModified": 1624971177,
        "narHash": "sha256-Amf/nBj1E77RmbSSmV+hg6YOpR+rddCbbVgo5C7BS0I=",
        "owner": "cachix",
        "repo": "pre-commit-hooks.nix",
        "rev": "397f0713d007250a2c7a745e555fa16c5dc8cadb",
        "type": "github"
      },
      "original": {
        "owner": "cachix",
        "repo": "pre-commit-hooks.nix",
        "type": "github"
      }
    },
    "protolude": {
      "flake": false,
      "locked": {
        "lastModified": 1637276813,
        "narHash": "sha256-/mgR1Vyp1WYBjdkbwQycrf6lcmOgUFcYUZIMhVgYhdo=",
        "owner": "protolude",
        "repo": "protolude",
        "rev": "d821ef0ac7552cfa2c3e7a7bdf29539f57e3fae6",
        "type": "github"
      },
      "original": {
        "owner": "protolude",
        "repo": "protolude",
        "rev": "d821ef0ac7552cfa2c3e7a7bdf29539f57e3fae6",
        "type": "github"
      }
    },
    "purescript-bridge": {
      "flake": false,
      "locked": {
        "lastModified": 1612544328,
        "narHash": "sha256-K7dg3rEnu/9HP1fqjV1iCl6pwA5UYwIEGzaaEPYmRo4=",
        "owner": "shmish111",
        "repo": "purescript-bridge",
        "rev": "6a92d7853ea514be8b70bab5e72077bf5a510596",
        "type": "github"
      },
      "original": {
        "owner": "shmish111",
        "repo": "purescript-bridge",
        "rev": "6a92d7853ea514be8b70bab5e72077bf5a510596",
        "type": "github"
      }
    },
    "purescript-bridge_2": {
      "flake": false,
      "locked": {
        "lastModified": 1642802224,
        "narHash": "sha256-/SbnmXrB9Y2rrPd6E79Iu5RDaKAKozIl685HQ4XdQTU=",
        "owner": "input-output-hk",
        "repo": "purescript-bridge",
        "rev": "47a1f11825a0f9445e0f98792f79172efef66c00",
        "type": "github"
      },
      "original": {
        "owner": "input-output-hk",
        "repo": "purescript-bridge",
        "rev": "47a1f11825a0f9445e0f98792f79172efef66c00",
        "type": "github"
      }
    },
    "root": {
      "inputs": {
        "ctl": "ctl",
        "haskell-nix": [
          "ctl",
          "haskell-nix"
        ],
        "nixpkgs": [
          "ctl",
          "nixpkgs"
        ],
        "plutarch": "plutarch",
        "plutip": "plutip"
      }
    },
    "servant-purescript": {
      "flake": false,
      "locked": {
        "lastModified": 1612956215,
        "narHash": "sha256-aYOiBk578JTU9qhc9/B2BdmzDs8vb32P2sbwVWLt3YY=",
        "owner": "shmish111",
        "repo": "servant-purescript",
        "rev": "a76104490499aa72d40c2790d10e9383e0dbde63",
        "type": "github"
      },
      "original": {
        "owner": "shmish111",
        "repo": "servant-purescript",
        "rev": "a76104490499aa72d40c2790d10e9383e0dbde63",
        "type": "github"
      }
    },
    "servant-purescript_2": {
      "flake": false,
      "locked": {
        "lastModified": 1642798070,
        "narHash": "sha256-DH9ISydu5gxvN4xBuoXVv1OhYCaqGOtzWlACdJ0H64I=",
        "owner": "input-output-hk",
        "repo": "servant-purescript",
        "rev": "44e7cacf109f84984cd99cd3faf185d161826963",
        "type": "github"
      },
      "original": {
        "owner": "input-output-hk",
        "repo": "servant-purescript",
        "rev": "44e7cacf109f84984cd99cd3faf185d161826963",
        "type": "github"
      }
    },
    "sized-functors": {
      "flake": false,
      "locked": {
        "lastModified": 1620614934,
        "narHash": "sha256-pVJbEGF4/lvXmWIypwkMQBYygOx3TQwLJbMpfdYovdY=",
        "owner": "JonasDuregard",
        "repo": "sized-functors",
        "rev": "fe6bf78a1b97ff7429630d0e8974c9bc40945dcf",
        "type": "github"
      },
      "original": {
        "owner": "JonasDuregard",
        "repo": "sized-functors",
        "rev": "fe6bf78a1b97ff7429630d0e8974c9bc40945dcf",
        "type": "github"
      }
    },
    "sphinxcontrib-haddock": {
      "flake": false,
      "locked": {
        "lastModified": 1594136664,
        "narHash": "sha256-O9YT3iCUBHP3CEF88VDLLCO2HSP3HqkNA2q2939RnVY=",
        "owner": "michaelpj",
        "repo": "sphinxcontrib-haddock",
        "rev": "f3956b3256962b2d27d5a4e96edb7951acf5de34",
        "type": "github"
      },
      "original": {
        "owner": "michaelpj",
        "repo": "sphinxcontrib-haddock",
        "type": "github"
      }
    },
    "stackage": {
      "flake": false,
      "locked": {
        "lastModified": 1650158092,
        "narHash": "sha256-uQ/TEFcce0bKmYcoBziDhYYzCDmhPsjC5WgsJjpd9wA=",
        "owner": "input-output-hk",
        "repo": "stackage.nix",
        "rev": "adc7f942e756b382a7a833520ebef6dfc859af8e",
        "type": "github"
      },
      "original": {
        "owner": "input-output-hk",
        "repo": "stackage.nix",
        "type": "github"
      }
    },
    "stackage-nix": {
      "flake": false,
      "locked": {
        "lastModified": 1597712578,
        "narHash": "sha256-c/pcfZ6w5Yp//7oC0hErOGVVphBLc5vc4IZlWKZ/t6E=",
        "owner": "input-output-hk",
        "repo": "stackage.nix",
        "rev": "e32c8b06d56954865725514ce0d98d5d1867e43a",
        "type": "github"
      },
      "original": {
        "owner": "input-output-hk",
        "repo": "stackage.nix",
        "type": "github"
      }
    },
    "stackage_2": {
      "flake": false,
      "locked": {
<<<<<<< HEAD
        "lastModified": 1644887829,
        "narHash": "sha256-tjUXJpqB7MMnqM4FF5cdtZipfratUcTKRQVA6F77sEQ=",
=======
        "lastModified": 1650158092,
        "narHash": "sha256-uQ/TEFcce0bKmYcoBziDhYYzCDmhPsjC5WgsJjpd9wA=",
        "owner": "input-output-hk",
        "repo": "stackage.nix",
        "rev": "adc7f942e756b382a7a833520ebef6dfc859af8e",
        "type": "github"
      },
      "original": {
        "owner": "input-output-hk",
        "repo": "stackage.nix",
        "type": "github"
      }
    },
    "stackage_3": {
      "flake": false,
      "locked": {
        "lastModified": 1650158092,
        "narHash": "sha256-uQ/TEFcce0bKmYcoBziDhYYzCDmhPsjC5WgsJjpd9wA=",
>>>>>>> 75b2a8c6
        "owner": "input-output-hk",
        "repo": "stackage.nix",
        "rev": "adc7f942e756b382a7a833520ebef6dfc859af8e",
        "type": "github"
      },
      "original": {
        "owner": "input-output-hk",
        "repo": "stackage.nix",
        "type": "github"
      }
    },
    "stackage_3": {
      "flake": false,
      "locked": {
        "lastModified": 1639012797,
        "narHash": "sha256-hiLyBa5XFBvxD+BcYPKyYd/0dNMccxAuywFNqYtIIvs=",
        "owner": "input-output-hk",
        "repo": "stackage.nix",
        "rev": "9ea6ea359da91c75a71e334b25aa7dc5ddc4b2c6",
        "type": "github"
      },
      "original": {
        "owner": "input-output-hk",
        "repo": "stackage.nix",
        "type": "github"
      }
    },
    "stackage_4": {
      "flake": false,
      "locked": {
        "lastModified": 1644887829,
        "narHash": "sha256-tjUXJpqB7MMnqM4FF5cdtZipfratUcTKRQVA6F77sEQ=",
        "owner": "input-output-hk",
        "repo": "stackage.nix",
        "rev": "db8bdef6588cf4f38e6069075ba76f0024381f68",
        "type": "github"
      },
      "original": {
        "owner": "input-output-hk",
        "repo": "stackage.nix",
        "type": "github"
      }
    },
    "th-extras": {
      "flake": false,
      "locked": {
        "lastModified": 1641329261,
        "narHash": "sha256-+K91xH/zew66ry0EAV5FaEIAHUZdJ3ngD9GzCJiUq7k=",
        "owner": "mokus0",
        "repo": "th-extras",
        "rev": "787ed752c1e5d41b5903b74e171ed087de38bffa",
        "type": "github"
      },
      "original": {
        "owner": "mokus0",
        "repo": "th-extras",
        "rev": "787ed752c1e5d41b5903b74e171ed087de38bffa",
        "type": "github"
      }
    },
    "typed-protocols": {
      "flake": false,
<<<<<<< HEAD
=======
      "locked": {
        "lastModified": 1653046676,
        "narHash": "sha256-5Wof5yTKb12EPY6B8LfapX18xNZZpF+rvhnQ88U6KdM=",
        "owner": "input-output-hk",
        "repo": "typed-protocols",
        "rev": "181601bc3d9e9d21a671ce01e0b481348b3ca104",
        "type": "github"
      },
      "original": {
        "owner": "input-output-hk",
        "repo": "typed-protocols",
        "rev": "181601bc3d9e9d21a671ce01e0b481348b3ca104",
        "type": "github"
      }
    },
    "unstable_nixpkgs": {
      "locked": {
        "lastModified": 1653307806,
        "narHash": "sha256-VPej3GE4IBMwYnXRfbiVqMWKa32+ysuvbHRkQXD0gTw=",
        "owner": "NixOS",
        "repo": "nixpkgs",
        "rev": "9d7aff488a8f9429d9e6cd82c10dffbf21907fb1",
        "type": "github"
      },
      "original": {
        "owner": "NixOS",
        "repo": "nixpkgs",
        "type": "github"
      }
    },
    "utils": {
>>>>>>> 75b2a8c6
      "locked": {
        "lastModified": 1653046676,
        "narHash": "sha256-5Wof5yTKb12EPY6B8LfapX18xNZZpF+rvhnQ88U6KdM=",
        "owner": "input-output-hk",
        "repo": "typed-protocols",
        "rev": "181601bc3d9e9d21a671ce01e0b481348b3ca104",
        "type": "github"
      },
      "original": {
        "owner": "input-output-hk",
        "repo": "typed-protocols",
        "rev": "181601bc3d9e9d21a671ce01e0b481348b3ca104",
        "type": "github"
      }
    },
    "unstable_nixpkgs": {
      "locked": {
        "lastModified": 1657888067,
        "narHash": "sha256-GnwJoFBTPfW3+mz7QEeJEEQ9OMHZOiIJ/qDhZxrlKh8=",
        "owner": "NixOS",
        "repo": "nixpkgs",
        "rev": "65fae659e31098ca4ac825a6fef26d890aaf3f4e",
        "type": "github"
      },
      "original": {
        "owner": "NixOS",
        "repo": "nixpkgs",
        "type": "github"
      }
    },
    "utils": {
      "locked": {
        "lastModified": 1638122382,
        "narHash": "sha256-sQzZzAbvKEqN9s0bzWuYmRaA03v40gaJ4+iL1LXjaeI=",
        "owner": "numtide",
        "repo": "flake-utils",
        "rev": "74f7e4319258e287b0f9cb95426c9853b282730b",
        "type": "github"
      },
      "original": {
        "owner": "numtide",
        "repo": "flake-utils",
        "type": "github"
      }
    },
    "wai-routes": {
      "flake": false,
      "locked": {
        "lastModified": 1608703392,
        "narHash": "sha256-MW4lZUBjTwqBT97q7YOCHKBZTVWo2yAuvPVqgRmc74Q=",
        "owner": "KtorZ",
        "repo": "wai-routes",
        "rev": "d74b39683792649c01113f40bf57724dcf95c96a",
        "type": "github"
      },
      "original": {
        "owner": "KtorZ",
        "repo": "wai-routes",
        "rev": "d74b39683792649c01113f40bf57724dcf95c96a",
        "type": "github"
      }
    }
  },
  "root": "root",
  "version": 7
}<|MERGE_RESOLUTION|>--- conflicted
+++ resolved
@@ -946,29 +946,17 @@
         "servant-purescript": "servant-purescript"
       },
       "locked": {
-<<<<<<< HEAD
         "lastModified": 1657890985,
         "narHash": "sha256-cJ/YufMcAjLBePO3HgZZBn5CSXK62n+cYjiuxeFOCAc=",
         "owner": "Plutonomicon",
         "repo": "cardano-transaction-lib",
         "rev": "03e1287a8b5b3017ac58470be9f44dc67debc3ee",
-=======
-        "lastModified": 1657026395,
-        "narHash": "sha256-aE083KAemuFdfzz8x7LPJ/2Pxm8FcLWgVtkbrclvevg=",
+        "type": "github"
+      },
+      "original": {
         "owner": "Plutonomicon",
         "repo": "cardano-transaction-lib",
-        "rev": "c599f1c4f3eeb55a1236454ee6ca15a418fa9545",
->>>>>>> 75b2a8c6
-        "type": "github"
-      },
-      "original": {
-        "owner": "Plutonomicon",
-        "repo": "cardano-transaction-lib",
-<<<<<<< HEAD
         "rev": "03e1287a8b5b3017ac58470be9f44dc67debc3ee",
-=======
-        "rev": "c599f1c4f3eeb55a1236454ee6ca15a418fa9545",
->>>>>>> 75b2a8c6
         "type": "github"
       }
     },
@@ -1496,29 +1484,8 @@
     "hackage_2": {
       "flake": false,
       "locked": {
-<<<<<<< HEAD
         "lastModified": 1644887696,
         "narHash": "sha256-o4gltv4npUl7+1gEQIcrRqZniwqC9kK8QsPaftlrawc=",
-=======
-        "lastModified": 1650157984,
-        "narHash": "sha256-hitutrIIn+qINGi6oef53f87we+cp3QNmXSBiCzVU90=",
-        "owner": "input-output-hk",
-        "repo": "hackage.nix",
-        "rev": "2290fdc4d135407896f41ba518a0eae8efaae9c5",
-        "type": "github"
-      },
-      "original": {
-        "owner": "input-output-hk",
-        "repo": "hackage.nix",
-        "type": "github"
-      }
-    },
-    "hackage_3": {
-      "flake": false,
-      "locked": {
-        "lastModified": 1650157984,
-        "narHash": "sha256-hitutrIIn+qINGi6oef53f87we+cp3QNmXSBiCzVU90=",
->>>>>>> 75b2a8c6
         "owner": "input-output-hk",
         "repo": "hackage.nix",
         "rev": "2290fdc4d135407896f41ba518a0eae8efaae9c5",
@@ -1641,7 +1608,6 @@
         "cabal-32": "cabal-32_2",
         "cabal-34": "cabal-34_2",
         "cabal-36": "cabal-36_2",
-<<<<<<< HEAD
         "cardano-shell": "cardano-shell_2",
         "flake-utils": "flake-utils_2",
         "ghc-8.6.5-iohk": "ghc-8.6.5-iohk_2",
@@ -1649,15 +1615,6 @@
         "hpc-coveralls": "hpc-coveralls_2",
         "hydra": "hydra_2",
         "nix-tools": "nix-tools_2",
-=======
-        "cardano-shell": "cardano-shell_3",
-        "flake-utils": "flake-utils_3",
-        "ghc-8.6.5-iohk": "ghc-8.6.5-iohk_3",
-        "hackage": "hackage_3",
-        "hpc-coveralls": "hpc-coveralls_3",
-        "hydra": "hydra_2",
-        "nix-tools": "nix-tools_3",
->>>>>>> 75b2a8c6
         "nixpkgs": [
           "ctl",
           "ogmios",
@@ -1981,10 +1938,7 @@
     },
     "hydra_2": {
       "inputs": {
-<<<<<<< HEAD
         "newNixpkgs": "newNixpkgs",
-=======
->>>>>>> 75b2a8c6
         "nix": "nix_2",
         "nixpkgs": [
           "ctl",
@@ -1996,19 +1950,11 @@
         ]
       },
       "locked": {
-<<<<<<< HEAD
         "lastModified": 1657748824,
         "narHash": "sha256-uB62iO50twRcswqhode7HIUwtYqlYU3fG6y6LtZo2VM=",
         "owner": "NixOS",
         "repo": "hydra",
         "rev": "e2756042b8e4397af642ee50eff50cf581df7f7b",
-=======
-        "lastModified": 1646878427,
-        "narHash": "sha256-KtbrofMtN8GlM7D+n90kixr7QpSlVmdN+vK5CA/aRzc=",
-        "owner": "NixOS",
-        "repo": "hydra",
-        "rev": "28b682b85b7efc5cf7974065792a1f22203a5927",
->>>>>>> 75b2a8c6
         "type": "github"
       },
       "original": {
@@ -2106,8 +2052,6 @@
       "inputs": {
         "nixpkgs": "nixpkgs_4"
       },
-<<<<<<< HEAD
-=======
       "locked": {
         "lastModified": 1649070135,
         "narHash": "sha256-UFKqcOSdPWk3TYUCPHF22p1zf7aXQpCmmgf7UMg7fWA=",
@@ -2124,24 +2068,6 @@
       }
     },
     "iohk-nix_3": {
-      "flake": false,
->>>>>>> 75b2a8c6
-      "locked": {
-        "lastModified": 1649070135,
-        "narHash": "sha256-UFKqcOSdPWk3TYUCPHF22p1zf7aXQpCmmgf7UMg7fWA=",
-        "owner": "input-output-hk",
-        "repo": "iohk-nix",
-        "rev": "cecab9c71d1064f05f1615eead56ac0b9196bc20",
-        "type": "github"
-      },
-      "original": {
-        "owner": "input-output-hk",
-        "repo": "iohk-nix",
-        "rev": "cecab9c71d1064f05f1615eead56ac0b9196bc20",
-        "type": "github"
-      }
-    },
-    "iohk-nix_4": {
       "flake": false,
       "locked": {
         "lastModified": 1626953580,
@@ -2228,7 +2154,6 @@
         "type": "github"
       }
     },
-<<<<<<< HEAD
     "newNixpkgs": {
       "locked": {
         "lastModified": 1647380550,
@@ -2245,8 +2170,6 @@
         "type": "github"
       }
     },
-=======
->>>>>>> 75b2a8c6
     "nix": {
       "inputs": {
         "lowdown-src": "lowdown-src",
@@ -2357,28 +2280,16 @@
         "nixpkgs-regression": "nixpkgs-regression_2"
       },
       "locked": {
-<<<<<<< HEAD
         "lastModified": 1654014617,
         "narHash": "sha256-qNL3lQPBsnStkru3j1ajN/H+knXI+X3dku8/dBfSw3g=",
         "owner": "NixOS",
         "repo": "nix",
         "rev": "624e38aa43f304fbb78b4779172809add042b513",
-=======
-        "lastModified": 1643066034,
-        "narHash": "sha256-xEPeMcNJVOeZtoN+d+aRwolpW8mFSEQx76HTRdlhPhg=",
-        "owner": "NixOS",
-        "repo": "nix",
-        "rev": "a1cd7e58606a41fcf62bf8637804cf8306f17f62",
->>>>>>> 75b2a8c6
-        "type": "github"
-      },
-      "original": {
-        "owner": "NixOS",
-<<<<<<< HEAD
+        "type": "github"
+      },
+      "original": {
+        "owner": "NixOS",
         "ref": "2.9.1",
-=======
-        "ref": "2.6.0",
->>>>>>> 75b2a8c6
         "repo": "nix",
         "type": "github"
       }
@@ -2654,24 +2565,6 @@
       }
     },
     "nixpkgs-regression_2": {
-<<<<<<< HEAD
-=======
-      "locked": {
-        "lastModified": 1643052045,
-        "narHash": "sha256-uGJ0VXIhWKGXxkeNnq4TvV3CIOkUJ3PAoLZ3HMzNVMw=",
-        "owner": "NixOS",
-        "repo": "nixpkgs",
-        "rev": "215d4d0fd80ca5163643b03a33fde804a29cc1e2",
-        "type": "github"
-      },
-      "original": {
-        "id": "nixpkgs",
-        "rev": "215d4d0fd80ca5163643b03a33fde804a29cc1e2",
-        "type": "indirect"
-      }
-    },
-    "nixpkgs-unstable": {
->>>>>>> 75b2a8c6
       "locked": {
         "lastModified": 1643052045,
         "narHash": "sha256-uGJ0VXIhWKGXxkeNnq4TvV3CIOkUJ3PAoLZ3HMzNVMw=",
@@ -2765,19 +2658,11 @@
     },
     "nixpkgs_3": {
       "locked": {
-<<<<<<< HEAD
         "lastModified": 1645296114,
         "narHash": "sha256-y53N7TyIkXsjMpOG7RhvqJFGDacLs9HlyHeSTBioqYU=",
         "owner": "NixOS",
         "repo": "nixpkgs",
         "rev": "530a53dcbc9437363471167a5e4762c5fcfa34a1",
-=======
-        "lastModified": 1632864508,
-        "narHash": "sha256-d127FIvGR41XbVRDPVvozUPQ/uRHbHwvfyKHwEt5xFM=",
-        "owner": "NixOS",
-        "repo": "nixpkgs",
-        "rev": "82891b5e2c2359d7e58d08849e4c89511ab94234",
->>>>>>> 75b2a8c6
         "type": "github"
       },
       "original": {
@@ -2788,20 +2673,12 @@
     },
     "nixpkgs_4": {
       "locked": {
-<<<<<<< HEAD
         "lastModified": 1657849727,
         "narHash": "sha256-68J4eSwzr98r7VCzgrX/WWaQzkY7gdKqH2uSyQheYj0=",
         "owner": "NixOS",
         "repo": "nixpkgs",
         "rev": "0b683abff06fe55755ea992ba47f2e787081a30f",
         "type": "github"
-=======
-        "lastModified": 1647122627,
-        "narHash": "sha256-w4hGsXYyMgJAQRSBxh7O6AAsawJSbudCxfQXhDRhwPQ=",
-        "path": "/nix/store/s6wigis38dnikj5y92jrrj7ywc38b78g-source",
-        "rev": "0f85665118d850aae5164d385d24783d0b16cf1b",
-        "type": "path"
->>>>>>> 75b2a8c6
       },
       "original": {
         "id": "nixpkgs",
@@ -2924,29 +2801,17 @@
         "unstable_nixpkgs": "unstable_nixpkgs"
       },
       "locked": {
-<<<<<<< HEAD
         "lastModified": 1656671352,
         "narHash": "sha256-EO3WrQnCXK+Lg8PNG2TK8iQxn5Zo+x7pmYFf1qWs0fk=",
         "owner": "mlabs-haskell",
         "repo": "ogmios-datum-cache",
         "rev": "1c7a4af3f18bd3fa94a59e5a52e0ad6d974233e8",
-=======
-        "lastModified": 1656090737,
-        "narHash": "sha256-zan1OMF5/O7lfYAA9y4JgveEVKK2Pw9tWBVYbMcPUto=",
+        "type": "github"
+      },
+      "original": {
         "owner": "mlabs-haskell",
         "repo": "ogmios-datum-cache",
-        "rev": "98b1c4f2badc7ab1efe4be188ee9f9f5e4e54bb0",
->>>>>>> 75b2a8c6
-        "type": "github"
-      },
-      "original": {
-        "owner": "mlabs-haskell",
-        "repo": "ogmios-datum-cache",
-<<<<<<< HEAD
         "rev": "1c7a4af3f18bd3fa94a59e5a52e0ad6d974233e8",
-=======
-        "rev": "98b1c4f2badc7ab1efe4be188ee9f9f5e4e54bb0",
->>>>>>> 75b2a8c6
         "type": "github"
       }
     },
@@ -3036,23 +2901,6 @@
       }
     },
     "optparse-applicative_2": {
-      "flake": false,
-      "locked": {
-        "lastModified": 1628901899,
-        "narHash": "sha256-uQx+SEYsCH7JcG3xAT0eJck9yq3y0cvx49bvItLLer8=",
-        "owner": "input-output-hk",
-        "repo": "optparse-applicative",
-        "rev": "7497a29cb998721a9068d5725d49461f2bba0e7a",
-        "type": "github"
-      },
-      "original": {
-        "owner": "input-output-hk",
-        "repo": "optparse-applicative",
-        "rev": "7497a29cb998721a9068d5725d49461f2bba0e7a",
-        "type": "github"
-      }
-    },
-    "optparse-applicative_3": {
       "flake": false,
       "locked": {
         "lastModified": 1628901899,
@@ -3512,29 +3360,8 @@
     "stackage_2": {
       "flake": false,
       "locked": {
-<<<<<<< HEAD
         "lastModified": 1644887829,
         "narHash": "sha256-tjUXJpqB7MMnqM4FF5cdtZipfratUcTKRQVA6F77sEQ=",
-=======
-        "lastModified": 1650158092,
-        "narHash": "sha256-uQ/TEFcce0bKmYcoBziDhYYzCDmhPsjC5WgsJjpd9wA=",
-        "owner": "input-output-hk",
-        "repo": "stackage.nix",
-        "rev": "adc7f942e756b382a7a833520ebef6dfc859af8e",
-        "type": "github"
-      },
-      "original": {
-        "owner": "input-output-hk",
-        "repo": "stackage.nix",
-        "type": "github"
-      }
-    },
-    "stackage_3": {
-      "flake": false,
-      "locked": {
-        "lastModified": 1650158092,
-        "narHash": "sha256-uQ/TEFcce0bKmYcoBziDhYYzCDmhPsjC5WgsJjpd9wA=",
->>>>>>> 75b2a8c6
         "owner": "input-output-hk",
         "repo": "stackage.nix",
         "rev": "adc7f942e756b382a7a833520ebef6dfc859af8e",
@@ -3597,40 +3424,6 @@
     },
     "typed-protocols": {
       "flake": false,
-<<<<<<< HEAD
-=======
-      "locked": {
-        "lastModified": 1653046676,
-        "narHash": "sha256-5Wof5yTKb12EPY6B8LfapX18xNZZpF+rvhnQ88U6KdM=",
-        "owner": "input-output-hk",
-        "repo": "typed-protocols",
-        "rev": "181601bc3d9e9d21a671ce01e0b481348b3ca104",
-        "type": "github"
-      },
-      "original": {
-        "owner": "input-output-hk",
-        "repo": "typed-protocols",
-        "rev": "181601bc3d9e9d21a671ce01e0b481348b3ca104",
-        "type": "github"
-      }
-    },
-    "unstable_nixpkgs": {
-      "locked": {
-        "lastModified": 1653307806,
-        "narHash": "sha256-VPej3GE4IBMwYnXRfbiVqMWKa32+ysuvbHRkQXD0gTw=",
-        "owner": "NixOS",
-        "repo": "nixpkgs",
-        "rev": "9d7aff488a8f9429d9e6cd82c10dffbf21907fb1",
-        "type": "github"
-      },
-      "original": {
-        "owner": "NixOS",
-        "repo": "nixpkgs",
-        "type": "github"
-      }
-    },
-    "utils": {
->>>>>>> 75b2a8c6
       "locked": {
         "lastModified": 1653046676,
         "narHash": "sha256-5Wof5yTKb12EPY6B8LfapX18xNZZpF+rvhnQ88U6KdM=",
